--- conflicted
+++ resolved
@@ -112,19 +112,13 @@
     requires InputIterator<It> &&
         SafelyCastable<typename ::std::iterator_traits<It>::reference, T> explicit d_packed_monomial(It it,
                                                                                                      ::std::size_t n)
-<<<<<<< HEAD
-=======
         // LCOV_EXCL_START
->>>>>>> df2ed8be
         : m_container(
             ::obake::safe_cast<typename container_t::size_type>(detail::dpm_n_expos_to_vsize<d_packed_monomial>(n)),
             // NOTE: avoid value-init of the elements, as we will
             // be setting all of them to some value in the loop below.
             ::boost::container::default_init_t{})
-<<<<<<< HEAD
-=======
     // LCOV_EXCL_STOP
->>>>>>> df2ed8be
     {
         ::std::size_t counter = 0;
         for (auto &out : m_container) {
