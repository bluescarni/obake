// Copyright 2019 Francesco Biscani (bluescarni@gmail.com)
//
// This file is part of the obake library.
//
// This Source Code Form is subject to the terms of the Mozilla
// Public License v. 2.0. If a copy of the MPL was not distributed
// with this file, You can obtain one at http://mozilla.org/MPL/2.0/.

#ifndef OBAKE_POLYNOMIALS_POLYNOMIAL_HPP
#define OBAKE_POLYNOMIALS_POLYNOMIAL_HPP

#include <algorithm>
#include <array>
#include <atomic>
#include <cassert>
#include <cstddef>
#include <cstdint>
#include <initializer_list>
#include <numeric>
#include <random>
#include <stdexcept>
#include <string>
#include <type_traits>
#include <utility>
#include <vector>

#include <boost/container/container_fwd.hpp>
#include <boost/iterator/permutation_iterator.hpp>
#include <boost/iterator/transform_iterator.hpp>
#include <boost/numeric/conversion/cast.hpp>

#include <tbb/blocked_range.h>
#include <tbb/parallel_for.h>
#include <tbb/parallel_reduce.h>

#include <mp++/integer.hpp>

#include <obake/byte_size.hpp>
#include <obake/config.hpp>
#include <obake/detail/abseil.hpp>
#include <obake/detail/container_it_diff_check.hpp>
#include <obake/detail/hc.hpp>
#include <obake/detail/ignore.hpp>
#include <obake/detail/ss_func_forward.hpp>
#include <obake/detail/to_string.hpp>
#include <obake/detail/type_c.hpp>
#include <obake/detail/xoroshiro128_plus.hpp>
#include <obake/exceptions.hpp>
#include <obake/hash.hpp>
#include <obake/key/key_degree.hpp>
#include <obake/key/key_merge_symbols.hpp>
#include <obake/math/degree.hpp>
#include <obake/math/diff.hpp>
#include <obake/math/fma3.hpp>
#include <obake/math/is_zero.hpp>
#include <obake/math/pow.hpp>
#include <obake/math/safe_cast.hpp>
#include <obake/math/subs.hpp>
#include <obake/polynomials/monomial_diff.hpp>
#include <obake/polynomials/monomial_homomorphic_hash.hpp>
#include <obake/polynomials/monomial_integrate.hpp>
#include <obake/polynomials/monomial_mul.hpp>
#include <obake/polynomials/monomial_pow.hpp>
#include <obake/polynomials/monomial_range_overflow_check.hpp>
#include <obake/polynomials/monomial_subs.hpp>
#include <obake/ranges.hpp>
#include <obake/series.hpp>
#include <obake/symbols.hpp>
#include <obake/type_traits.hpp>

namespace obake
{

namespace polynomials
{

// The polynomial tag.
struct tag {
};

} // namespace polynomials

template <typename K, typename C>
using polynomial = series<K, C, polynomials::tag>;

namespace detail
{

template <typename T>
struct is_polynomial_impl : ::std::false_type {
};

template <typename K, typename C>
struct is_polynomial_impl<polynomial<K, C>> : ::std::true_type {
};

} // namespace detail

// Detect polynomials.
template <typename T>
using is_polynomial = detail::is_polynomial_impl<T>;

template <typename T>
inline constexpr bool is_polynomial_v = is_polynomial<T>::value;

#if defined(OBAKE_HAVE_CONCEPTS)

template <typename T>
OBAKE_CONCEPT_DECL Polynomial = is_polynomial_v<T>;

#endif

namespace detail
{

// Enabler for make_polynomials():
// - T must be a polynomial,
// - std::string can be constructed from each input Args,
// - poly key can be constructed from a const int * range,
// - poly cf can be constructed from an integral literal.
template <typename T, typename... Args>
using make_polynomials_enabler
    = ::std::enable_if_t<::std::conjunction_v<is_polynomial<T>, ::std::is_constructible<::std::string, const Args &>...,
                                              ::std::is_constructible<series_key_t<T>, const int *, const int *>,
                                              ::std::is_constructible<series_cf_t<T>, int>>,
                         int>;

// Overload with a symbol set.
template <typename T, typename... Args, make_polynomials_enabler<T, Args...> = 0>
inline ::std::array<T, sizeof...(Args)> make_polynomials_impl(const symbol_set &ss, const Args &... names)
{
    [[maybe_unused]] auto make_poly = [&ss](const auto &n) {
        using str_t = remove_cvref_t<decltype(n)>;

        // Fetch a const reference to either the original
        // std::string object n, or to a string temporary
        // created from it.
        const auto &s = [&n]() -> decltype(auto) {
            if constexpr (::std::is_same_v<str_t, ::std::string>) {
                return n;
            } else {
                return ::std::string(n);
            }
        }();

        // Init the retval, assign the symbol set.
        T retval;
        retval.set_symbol_set(ss);

        // Try to locate s within the symbol set.
        ::std::vector<int> tmp(::obake::safe_cast<::std::vector<int>::size_type>(ss.size()));
        const auto it = ss.find(s);
        if (obake_unlikely(it == ss.end() || *it != s)) {
            obake_throw(::std::invalid_argument, "Cannot create a polynomial with symbol set " + detail::to_string(ss)
                                                     + " from the generator '" + s
                                                     + "': the generator is not in the symbol set");
        }

        // Set to 1 the exponent of the corresponding generator.
        tmp[static_cast<::std::vector<int>::size_type>(ss.index_of(it))] = 1;

        // Create and add a new term.
        retval.add_term(series_key_t<T>(::std::as_const(tmp).data(), ::std::as_const(tmp).data() + tmp.size()), 1);

        return retval;
    };

    return ::std::array<T, sizeof...(Args)>{{make_poly(names)...}};
}

// Overload without a symbol set.
template <typename T, typename... Args, make_polynomials_enabler<T, Args...> = 0>
inline ::std::array<T, sizeof...(Args)> make_polynomials_impl(const Args &... names)
{
    [[maybe_unused]] auto make_poly = [](const auto &n) {
        using str_t = remove_cvref_t<decltype(n)>;

        // Init the retval, assign a symbol set containing only n.
        T retval;
        if constexpr (::std::is_same_v<str_t, ::std::string>) {
            retval.set_symbol_set(symbol_set{n});
        } else {
            retval.set_symbol_set(symbol_set{::std::string(n)});
        }

        constexpr int arr[] = {1};

        // Create and add a new term.
        retval.add_term(series_key_t<T>(&arr[0], &arr[0] + 1), 1);

        return retval;
    };

    return ::std::array<T, sizeof...(Args)>{{make_poly(names)...}};
}

} // namespace detail

#if defined(_MSC_VER)

template <typename T>
struct make_polynomials_msvc {
    template <typename... Args>
    constexpr auto operator()(const Args &... args) const
        OBAKE_SS_FORWARD_MEMBER_FUNCTION(detail::make_polynomials_impl<T>(args...))
};

template <typename T>
inline constexpr auto make_polynomials = make_polynomials_msvc<T>{};

#else

// Polynomial creation functor.
template <typename T>
inline constexpr auto make_polynomials
    = [](const auto &... args) OBAKE_SS_FORWARD_LAMBDA(detail::make_polynomials_impl<T>(args...));

#endif

namespace polynomials
{

namespace detail
{

// Small helper to extract a const reference to
// a term's key (that is, the first element of the
// input pair p).
struct poly_term_key_ref_extractor {
    // Reference overload.
    template <typename P>
    constexpr const typename P::first_type &operator()(const P &p) const noexcept
    {
        return p.first;
    }
    // Pointer overload.
    template <typename P>
    constexpr const typename P::first_type &operator()(const P *p) const noexcept
    {
        return p->first;
    }
};

// Meta-programming for selecting the algorithm and the return
// type of polynomial multiplication.
template <typename T, typename U>
constexpr auto poly_mul_algorithm_impl()
{
    // Shortcut for signalling that the mul implementation
    // is not well-defined.
    [[maybe_unused]] constexpr auto failure = ::std::make_pair(0, ::obake::detail::type_c<void>{});

    using rT = remove_cvref_t<T>;
    using rU = remove_cvref_t<U>;

    if constexpr (::std::disjunction_v<::std::negation<is_polynomial<rT>>, ::std::negation<is_polynomial<rU>>>) {
        // T and U are not both polynomials.
        return failure;
    } else {
        constexpr auto rank_T = series_rank<rT>;
        constexpr auto rank_U = series_rank<rU>;

        if constexpr (rank_T != rank_U) {
            // T and U are both polynomials, but with different rank.
            return failure;
        } else if constexpr (!::std::is_same_v<series_key_t<rT>, series_key_t<rU>>) {
            // The key types differ.
            return failure;
        } else {
            // T and U are both polynomials, same rank, same key.
            // Determine if the cf/key types support all the necessary
            // bits.
            using cf1_t = series_cf_t<rT>;
            using cf2_t = series_cf_t<rU>;
            using ret_cf_t = detected_t<::obake::detail::mul_t, const cf1_t &, const cf2_t &>;

            if constexpr (::std::conjunction_v<
                              // If ret_cf_t a coefficient type?
                              // NOTE: this checks ensures that ret_cf_t is detected,
                              // because nonesuch is not a coefficient type.
                              is_cf<ret_cf_t>,
                              // We may need to merge new symbols into the original key type.
                              // NOTE: the key types of T and U must be identical at the moment,
                              // so checking only T's key type is enough.
                              // NOTE: the merging is done via a const ref.
                              is_symbols_mergeable_key<const series_key_t<rT> &>,
                              // Need to be able to multiply monomials. We work with lvalue
                              // references, const for the arguments, mutable for the
                              // return value.
                              // NOTE: the key types of T and U must be identical at the moment,
                              // so checking only T's key type is enough.
                              is_multipliable_monomial<series_key_t<rT> &, const series_key_t<rT> &,
                                                       const series_key_t<rT> &>>) {
                return ::std::make_pair(1, ::obake::detail::type_c<polynomial<series_key_t<rT>, ret_cf_t>>{});
            } else {
                return failure;
            }
        }
    }
}

// Shortcuts.
template <typename T, typename U>
inline constexpr auto poly_mul_algorithm = detail::poly_mul_algorithm_impl<T, U>();

template <typename T, typename U>
inline constexpr int poly_mul_algo = poly_mul_algorithm<T, U>.first;

template <typename T, typename U>
using poly_mul_ret_t = typename decltype(poly_mul_algorithm<T, U>.second)::type;

// A small wrapper representing the lazy multiplication
// of two coefficients.
template <typename C1, typename C2, typename CR>
struct poly_cf_mul_expr {
    // The two factors.
    const C1 &c1;
    const C2 &c2;

    // Conversion operator to compute
    // and fetch the result of the multiplication.
    explicit operator CR() const
    {
        return c1 * c2;
    }
};

// Helper to estimate an appropriate log2 of the number of segments
// of the destination polynomial in a multithreaded homomorphic
// polynomial multiplication.
template <typename RetCf, typename T1, typename T2>
inline unsigned poly_mul_impl_mt_hm_compute_log2_nsegs(const ::std::vector<T1> &v1, const ::std::vector<T2> &v2,
                                                       const symbol_set &ss)
{
    using ret_key_t = typename T1::first_type;
    static_assert(::std::is_same_v<ret_key_t, typename T2::first_type>);

    // Compute the padding in the term class.
    constexpr auto pad_size = sizeof(series_term_t<polynomial<ret_key_t, RetCf>>) - (sizeof(RetCf) + sizeof(ret_key_t));

    // Preconditions.
    assert(!v1.empty());
    assert(!v2.empty());

    // Init a xoroshiro rng, with some compile-time
    // randomness mixed in with the sizes of v1/v2.
    constexpr ::std::uint64_t s1 = 18379758338774109289ull;
    constexpr ::std::uint64_t s2 = 15967298767098049689ull;
    ::obake::detail::xoroshiro128_plus rng{s1 + static_cast<::std::uint64_t>(v1.size()),
                                           s2 + static_cast<::std::uint64_t>(v2.size())};

    // The idea now is to compute a small amount of term-by-term
    // multiplications and determine the average size in bytes
    // of the produced terms. From there, we'll try to estimate the
    // size in bytes of the series product and finally infer an
    // adequately small number of segments.
    constexpr int ntrials = 10;

    // Temporary monomial used for term-by-term multiplications.
    ret_key_t tmp_key;

    // Cache the series sizes.
    const auto v1_size = v1.size();
    const auto v2_size = v2.size();

    // Run the trials.
    ::std::size_t acc = 0;
    for (auto i = 0; i < ntrials; ++i) {
        // Pick a random term in each series.
        const auto idx1 = rng.template random<decltype(v1.size())>() % v1_size;
        const auto idx2 = rng.template random<decltype(v2.size())>() % v2_size;

        // Multiply monomial and coefficient.
        ::obake::monomial_mul(tmp_key, v1[idx1].first, v2[idx2].first, ss);
        const auto tmp_cf = v1[idx1].second * v2[idx2].second;

        // Accumulate the size of the produced term: size of monomial,
        // coefficient, and, if present, padding.
        acc += ::obake::byte_size(::std::as_const(tmp_key)) + ::obake::byte_size(tmp_cf) + pad_size;
    }
    // Compute the average term size.
    const auto avg_size = static_cast<double>(acc) / ntrials;

    // Estimate the total byte size of the series product. The heuristic
    // is based on a very sparse case (i.e., we take a small percentage
    // of the size of the product of a completely sparse multitplication). If the multiplication
    // is denser, we overestimate the total size and we have a higher
    // number of segments than necessary. Luckily, this does not
    // seem to hurt performance much.
    // NOTE: this factor might become a user-tunable parameter.
    // Need to test more.
    const auto est_total_size = .01 / 100. * (avg_size * static_cast<double>(v1_size) * static_cast<double>(v2_size));

    // Compute the number of segments by enforcing a fixed
    // amount of bytes per segment.
    const auto nsegs
        = ::boost::numeric_cast<typename polynomial<ret_key_t, RetCf>::s_size_type>(est_total_size / (500. * 1024.));

    // Finally, compute the log2 + 1 of nsegs and return it, but
    // make sure that it is not greater than the max_log2_size()
    // allowed in a series.
    // NOTE: even if nsegs is zero, this will still yield some
    // useful value, as nbits() on zero will return zero.
    return ::std::min(::obake::safe_cast<unsigned>(::mppp::integer<1>{nsegs}.nbits()),
                      polynomial<ret_key_t, RetCf>::get_max_s_size());
}

#if defined(_MSC_VER) && !defined(__clang__)

#pragma warning(push)
#pragma warning(disable : 4334)

#endif

// Functor to return a copy of the input
// term p, but with the const removed
// from the key type.
struct poly_mul_impl_pair_transform {
    template <typename T>
    auto operator()(const T &p) const
    {
        return ::std::make_pair(p.first, p.second);
    }
};

<<<<<<< HEAD
// Add an input value y to another value x, a reference
// to which is created on construction.
template <typename T>
struct poly_mul_impl_degree_adder {
    // Ensure def-constructability.
    poly_mul_impl_degree_adder() : x_ptr(nullptr) {}
    explicit poly_mul_impl_degree_adder(const T *ptr) : x_ptr(ptr) {}
    template <typename U>
    auto operator()(const U &y) const
    {
        assert(x_ptr != nullptr);

        return *x_ptr + y;
    }
    const T *x_ptr;
};

// Estimate the size of the product of two input polynomials.
// S1 and S2 are the types of the polyomials, x and y the polynomials
// represented as vectors of terms. The extra arguments represent
// the truncation limits.
// Requires x and y not empty, x not shorter than y. The returned
// value is guaranteed to be nonzero.
template <typename S1, typename S2, typename T, typename U, typename... Args>
inline auto poly_mul_estimate_product_size(const T &x, const U &y, const symbol_set &ss, const Args &... args)
{
    // Preconditions.
    assert(!x.empty());
    assert(!y.empty());
    assert(x.size() >= y.size());
    static_assert(sizeof...(args) <= 2u);

    // Make sure that the key types of T and U coincide.
    using key_type = typename T::value_type::first_type;
    static_assert(::std::is_same_v<key_type, typename U::value_type::first_type>);

    const auto size1 = x.size();
    const auto size2 = y.size();

    // If either series has a size of 1, just return size1 * size2.
    if (size1 == 1u || size2 == 1u) {
        return ::mppp::integer<1>{size1} * size2;
    }

    // Create the degree data. In untruncated multiplication,
    // this will just be an empty tuple, otherwise it will
    // be a pair containing the (partial) degree of the terms
    // of x and y in the original order.
    auto degree_data = [&x, &y, &ss, &args...]() {
        if constexpr (sizeof...(args) == 0u) {
            // No truncation.
            ::obake::detail::ignore(x, y, ss);

            return ::std::make_tuple();
        } else if constexpr (sizeof...(args) == 1u) {
            // Total degree truncation.
            ::obake::detail::ignore(args...);

            using d_impl = customisation::internal::series_default_degree_impl;
            using deg1_t = decltype(d_impl::d_extractor<T>{&ss}(x[0]));
            using deg2_t = decltype(d_impl::d_extractor<U>{&ss}(y[0]));

            return ::std::make_tuple(
                ::std::vector<deg1_t>(::boost::make_transform_iterator(x.cbegin(), d_impl::d_extractor<T>{&ss}),
                                      ::boost::make_transform_iterator(x.cend(), d_impl::d_extractor<T>{&ss})),
                ::std::vector<deg2_t>(::boost::make_transform_iterator(y.cbegin(), d_impl::d_extractor<U>{&ss}),
                                      ::boost::make_transform_iterator(y.cend(), d_impl::d_extractor<U>{&ss})));
        } else {
            // Partial degree truncation.
            using d_impl = customisation::internal::series_default_p_degree_impl;

            // Fetch the list of symbols from the arguments and turn it into a
            // set of indices.
            const auto &s = ::std::get<1>(::std::forward_as_tuple(args...));
            const auto si = ::obake::detail::ss_intersect_idx(s, ss);

            using deg1_t = decltype(d_impl::d_extractor<T>{&s, &si, &ss}(x[0]));
            using deg2_t = decltype(d_impl::d_extractor<U>{&s, &si, &ss}(y[0]));

            return ::std::make_tuple(
                ::std::vector<deg1_t>(
                    ::boost::make_transform_iterator(x.cbegin(), d_impl::d_extractor<T>{&s, &si, &ss}),
                    ::boost::make_transform_iterator(x.cend(), d_impl::d_extractor<T>{&s, &si, &ss})),
                ::std::vector<deg2_t>(
                    ::boost::make_transform_iterator(y.cbegin(), d_impl::d_extractor<U>{&s, &si, &ss}),
                    ::boost::make_transform_iterator(y.cend(), d_impl::d_extractor<U>{&s, &si, &ss})));
        }
    }();

    // Create vectors of indices into x and y.
    auto make_idx_vector = [](const auto &v) {
        ::std::vector<decltype(v.size())> ret;
        ret.resize(::obake::safe_cast<decltype(ret.size())>(v.size()));
        ::std::iota(ret.begin(), ret.end(), decltype(v.size())(0));
        return ret;
    };
    const auto vidx1 = make_idx_vector(x);
    const auto vidx2 = [&make_idx_vector, &y, &degree_data, &args...]() {
        ::obake::detail::ignore(args...);

        auto ret = make_idx_vector(y);

        // In truncated multiplication, order
        // the indices into y according to the degree of
        // the terms, and sort the vector of
        // degrees as well.
        if constexpr (sizeof...(args) > 0u) {
            auto &v2_deg = ::std::get<1>(degree_data);

            ::std::sort(ret.begin(), ret.end(), [&v2_deg](const auto &idx1, const auto &idx2) {
                return ::std::as_const(v2_deg)[idx1] < ::std::as_const(v2_deg)[idx2];
            });

            // Apply the permutation to v2_deg.
            ::obake::detail::container_it_diff_check(v2_deg);
            v2_deg = ::std::remove_reference_t<decltype(v2_deg)>(
                ::boost::make_permutation_iterator(v2_deg.cbegin(), ret.cbegin()),
                ::boost::make_permutation_iterator(v2_deg.cend(), ret.cend()));

            // Verify the sorting in debug mode.
            assert(::std::is_sorted(v2_deg.cbegin(), v2_deg.cend()));
        } else {
            // Nothing to do in untruncated multiplication,
            // we will just return the iota.
            ::obake::detail::ignore(y, degree_data);
        }

        return ret;
    }();

    // Parameters for the random trials.
    const auto n_trials = 20u;
    const auto multiplier = 2u;

    // NOTE: workaround for a GCC 7 issue.
    using vidx2_size_t = typename ::std::vector<decltype(y.size())>::size_type;

    // Run the trials.
    const auto c_est = ::tbb::parallel_reduce(
        ::tbb::blocked_range<unsigned>(0, n_trials), ::mppp::integer<1>{},
        [multiplier, &degree_data, &x, &y, &vidx1, &vidx2, &ss, &args...](const auto &range, ::mppp::integer<1> cur) {
            // Make a local copy of vidx1.
            auto vidx1_copy(vidx1);

            // Prepare a distribution for randomly indexing into vidx2.
            using dist_type = ::std::uniform_int_distribution<vidx2_size_t>;
            using dist_param_type = typename dist_type::param_type;
            dist_type idist;

            // Init the hash set we will be using for the trials.
            using local_set = ::absl::flat_hash_set<key_type, ::obake::detail::series_key_hasher,
                                                    ::obake::detail::series_key_comparer>;
            local_set ls;
            ls.reserve(::obake::safe_cast<decltype(ls.size())>(vidx1.size()));

            for (auto i = range.begin(); i != range.end(); ++i) {
                // Init a random engine for this trial, mixing compile
                // time randomness with the current trial index.
                constexpr ::std::uint64_t s1 = 14295768699618639914ull;
                constexpr ::std::uint64_t s2 = 12042842946850383048ull;
                ::obake::detail::xoroshiro128_plus rng{static_cast<::std::uint64_t>(i + s1),
                                                       static_cast<::std::uint64_t>(i + s2)};

                // Shuffle the indices into the first series.
                ::std::shuffle(vidx1_copy.begin(), vidx1_copy.end(), rng);

                // This will be used to determine the average number of terms in y
                // that participate in the multiplication. It is used only in case
                // there are no collisions at the end of the loop below.
                ::mppp::integer<1> acc_y{};

                // Temporary object for monomial multiplications.
                key_type tmp_key;

                for (auto idx1 : vidx1_copy) {
                    // Get the upper limit for indexing in vidx2.
                    // NOTE: this will be an index into a vector of indices.
                    const auto limit = [&degree_data, idx1, &vidx2, &args...]() {
                        if constexpr (sizeof...(args) == 0u) {
                            // Untruncated case, just return the size of vidx2.
                            ::obake::detail::ignore(degree_data, idx1);

                            return vidx2.size();
                        } else {
                            // Truncated case: determine the first index
                            // into vidx2 which does not satisfy the truncation
                            // limit.
                            ::obake::detail::ignore(vidx2);

                            // Fetch the truncation limit.
                            const auto &max_deg = ::std::get<0>(::std::forward_as_tuple(args...));

                            // Get the degree data for x and y.
                            const auto &[v1_deg, v2_deg] = degree_data;

                            // Fetch the degree of the current term in x.
                            const auto &d1 = v1_deg[idx1];

                            // Find the first degree d2 in v2_deg such that d1 + d2 > max_degree.
                            const auto it = ::std::upper_bound(v2_deg.cbegin(), v2_deg.cend(), max_deg,
                                                               [&d1](const auto &mdeg, const auto &d2) {
                                                                   // NOTE: cache as a const value,
                                                                   // so that the comparison below
                                                                   // uses const qualified values.
                                                                   const auto d_add(d1 + d2);
                                                                   return mdeg < d_add;
                                                               });

                            // We checked when constructing v2_deg that its iterator
                            // diff type can represent the total size. Because
                            // the sizes of vidx2 and v2_deg are the same, the static cast
                            // is also safe.
                            return static_cast<vidx2_size_t>(it - v2_deg.cbegin());
                        }
                    }();

                    if (limit == 0u) {
                        // The upper limit is 0, we cannot multiply by any
                        // term in y without violating the truncation constraint.
                        continue;
                    }

                    // Keep track of how many terms in y would be multiplied
                    // by the current term in x in the full multiplication.
                    acc_y += limit;

                    // Pick a random index in s2 within the limit.
                    const auto idx2 = vidx2[idist(rng, dist_param_type(0u, limit - 1u))];

                    // Try to do the multiplication.
                    ::obake::monomial_mul(tmp_key, x[idx1].first, y[idx2].first, ss);

                    // Try the insertion into the local set.
                    const auto ret = ls.insert(tmp_key);
                    if (!ret.second) {
                        // The key already exists, break out.
                        break;
                    }
                }

                // Determine how many unique terms were generated
                // in the loop above.
                const auto count = ls.size();

                if (count == vidx1_copy.size()) {
                    // We generated as many unique terms as
                    // the number of terms in x. This means that
                    // we will estimate a perfect sparsity. In untruncated
                    // multiplication, this means nx * ny, in a truncated
                    // multiplication is less than that (depending on
                    // how many terms were skipped due to the truncation
                    // limits).
                    cur += acc_y;
                } else {
                    // We detected a duplicate term, use the
                    // quadratic estimate.
                    cur += ::mppp::integer<1>{multiplier} * count * count;
                }

                // Clear up the local set for the next iteration.
                ls.clear();
            }

            // Return the accumulated estimate.
            return cur;
        },
        [](const auto &a, const auto &b) { return a + b; });

    // Return the average of the estimates (but don't return zero).
    const auto ret = c_est / n_trials;
    if (ret.is_zero()) {
        return ::mppp::integer<1>{1};
    } else {
        return ret;
    }
}

=======
>>>>>>> 5b398b21
// The multi-threaded homomorphic implementation.
template <typename Ret, typename T, typename U, typename... Args>
inline void poly_mul_impl_mt_hm(Ret &retval, const T &x, const U &y, const Args &... args)
{
    using cf1_t = series_cf_t<T>;
    using cf2_t = series_cf_t<U>;
    using ret_key_t = series_key_t<Ret>;
    using ret_cf_t = series_cf_t<Ret>;
    using s_size_t = typename Ret::s_size_type;

    // Preconditions.
    static_assert(sizeof...(args) <= 2u);
    assert(!x.empty());
    assert(!y.empty());
    assert(retval.get_symbol_set() == x.get_symbol_set());
    assert(retval.get_symbol_set() == y.get_symbol_set());
    assert(retval.empty());
    assert(retval._get_s_table().size() == 1u);

    // Cache the symbol set.
    const auto &ss = retval.get_symbol_set();

    // Create vectors containing copies of
    // the input terms.
    // NOTE: in theory, it would be possible here
    // to move the coefficients (in conjunction with
    // rref_cleaner, as usual).
    // NOTE: drop the const from the key type in order
    // to allow mutability.
    // NOTE: need to better assess the benefits of
    // copying the input series.
    ::std::vector<::std::pair<series_key_t<T>, cf1_t>> v1(
        ::boost::make_transform_iterator(x.begin(), poly_mul_impl_pair_transform{}),
        ::boost::make_transform_iterator(x.end(), poly_mul_impl_pair_transform{}));
    ::std::vector<::std::pair<series_key_t<U>, cf2_t>> v2(
        ::boost::make_transform_iterator(y.begin(), poly_mul_impl_pair_transform{}),
        ::boost::make_transform_iterator(y.end(), poly_mul_impl_pair_transform{}));

    // Do the monomial overflow checking, if possible.
    const auto r1
        = ::obake::detail::make_range(::boost::make_transform_iterator(v1.cbegin(), poly_term_key_ref_extractor{}),
                                      ::boost::make_transform_iterator(v1.cend(), poly_term_key_ref_extractor{}));
    const auto r2
        = ::obake::detail::make_range(::boost::make_transform_iterator(v2.cbegin(), poly_term_key_ref_extractor{}),
                                      ::boost::make_transform_iterator(v2.cend(), poly_term_key_ref_extractor{}));
    if constexpr (are_overflow_testable_monomial_ranges_v<decltype(r1) &, decltype(r2) &>) {
        // Do the monomial overflow checking.
        if (obake_unlikely(!::obake::monomial_range_overflow_check(r1, r2, ss))) {
            obake_throw(
                ::std::overflow_error,
                "An overflow in the monomial exponents was detected while attempting to multiply two polynomials");
        }
    }

    // Determination of log2_nsegs.
    const auto log2_nsegs = detail::poly_mul_impl_mt_hm_compute_log2_nsegs<ret_cf_t>(v1, v2, ss);

    // Setup the number of segments in retval.
    retval.set_n_segments(log2_nsegs);

    // Cache the number of segments.
    const auto nsegs = s_size_t(1) << log2_nsegs;

    std::cout << "Total number of segments: " << nsegs << '\n';
    std::cout << "x size: " << x.size() << '\n';
    std::cout << "y size: " << y.size() << '\n';

    std::cout << "Estimated size: "
              << (v1.size() >= v2.size() ? detail::poly_mul_estimate_product_size<T, U>(v1, v2, ss, args...)
                                         : detail::poly_mul_estimate_product_size<T, U>(v2, v1, ss, args...))
              << '\n';

    // Sort the input terms according to the hash value modulo
    // 2**log2_nsegs. That is, sort them according to the bucket
    // they would occupy in a segmented table with 2**log2_nsegs
    // segments.
    // NOTE: there are parallelisation opportunities here: parallel sort,
    // computation of the segmentation in parallel, etc. Need to profile first.
    auto t_sorter = [log2_nsegs](const auto &p1, const auto &p2) {
        const auto h1 = ::obake::hash(p1.first);
        const auto h2 = ::obake::hash(p2.first);

        return h1 % (s_size_t(1) << log2_nsegs) < h2 % (s_size_t(1) << log2_nsegs);
    };
    ::std::sort(v1.begin(), v1.end(), t_sorter);
    ::std::sort(v2.begin(), v2.end(), t_sorter);

    // Compute the segmentation for the input series.
    // The segmentation is a vector of ranges (represented
    // as pairs of indices into v1/v2)
    // of size nsegs. The index at which each range is stored
    // is the index of the bucket that the terms corresponding
    // to that range would occupy in a segmented table
    // with 2**log2_nsegs segments.
    auto compute_vseg = [nsegs, log2_nsegs](const auto &v) {
        // Ensure that the size of v is representable by
        // its iterator's diff type. We need to do some
        // iterator arithmetics below.
        ::obake::detail::container_it_diff_check(v);

        using idx_t = decltype(v.size());
        ::std::vector<::std::pair<idx_t, idx_t>> vseg;
        vseg.resize(::obake::safe_cast<decltype(vseg.size())>(nsegs));

        idx_t idx = 0;
        const auto v_begin = v.begin(), v_end = v.end();
        auto it = v_begin;
        for (s_size_t i = 0; i < nsegs; ++i) {
            vseg[i].first = idx;
            it = ::std::upper_bound(it, v_end, i, [log2_nsegs](const auto &b_idx, const auto &p) {
                const auto h = ::obake::hash(p.first);
                return b_idx < h % (s_size_t(1) << log2_nsegs);
            });
            // NOTE: the overflow check was done earlier.
            idx = static_cast<idx_t>(it - v_begin);
            vseg[i].second = idx;
        }

        return vseg;
    };
    const auto vseg1 = compute_vseg(v1);
    const auto vseg2 = compute_vseg(v2);

#if !defined(NDEBUG)
    {
        // Check the segmentations in debug mode.
        assert(vseg1.size() == nsegs);
        assert(vseg2.size() == nsegs);

        decltype(v1.size()) counter1 = 0;
        decltype(v2.size()) counter2 = 0;

        auto verify_seg = [log2_nsegs](const auto &v, s_size_t bucket_idx, const auto &range, auto &counter) {
            for (auto idx = range.first; idx != range.second; ++idx) {
                const auto h = ::obake::hash(v[idx].first);
                assert(h % (s_size_t(1) << log2_nsegs) == bucket_idx);
                ++counter;
            }
        };

        for (s_size_t i = 0; i < nsegs; ++i) {
            if (i) {
                // Ensure the current range begins
                // where the previous range ends.
                assert(vseg1[i].first == vseg1[i - 1u].second);
                assert(vseg2[i].first == vseg2[i - 1u].second);
            }
            verify_seg(v1, i, vseg1[i], counter1);
            verify_seg(v2, i, vseg2[i], counter2);
        }

        assert(counter1 == v1.size());
        assert(counter2 == v2.size());
    }
#endif

    // Functor to compute the end index in the
    // inner multiplication loops below, given
    // an index into the first series and an index
    // range into the second series. In non-truncated
    // mode, this functor will always return the end
    // of the range, otherwise the returned
    // value will ensure that the truncation limits
    // are respected.
    auto compute_end_idx2 = [&ss, &v1, &v2, &vseg1, &vseg2, &args...]() {
        if constexpr (sizeof...(args) == 0u) {
            ::obake::detail::ignore(ss, v1, v2, vseg1, vseg2);

            return [](const auto &, const auto &r2) { return r2.second; };
        } else {
            // Helper that, given a list of ranges vseg into v, will:
            //
            // - create and return a vector vd
            //   containing the total/partial degrees of all the
            //   terms in v, with the degrees within each vseg range sorted
            //   in ascending order,
            // - sort v according to vd.
            //
            // v will be one of v1/v2, t is a type_c instance
            // containing either T or U.
            auto sorter = [&ss, &args...](auto &v, auto t, const auto &vseg) {
                // NOTE: we will be using the machinery from the default implementation
                // of degree() for series, so that we can re-use the concept checking bits
                // as well.
                using s_t = typename decltype(t)::type;

                // Compute the vector of degrees.
                auto vd = [&v, &ss, &args...]() {
                    if constexpr (sizeof...(args) == 1u) {
                        // Total degree.
                        using d_impl = customisation::internal::series_default_degree_impl;
                        using deg_t = decltype(d_impl::d_extractor<s_t>{&ss}(*v.cbegin()));

                        ::obake::detail::ignore(args...);

                        return ::std::vector<deg_t>(
                            ::boost::make_transform_iterator(v.cbegin(), d_impl::d_extractor<s_t>{&ss}),
                            ::boost::make_transform_iterator(v.cend(), d_impl::d_extractor<s_t>{&ss}));
                    } else {
                        // Partial degree.
                        using d_impl = customisation::internal::series_default_p_degree_impl;

                        // Fetch the list of symbols from the arguments and turn it into a
                        // set of indices.
                        const auto &s = ::std::get<1>(::std::forward_as_tuple(args...));
                        const auto si = ::obake::detail::ss_intersect_idx(s, ss);

                        using deg_t = decltype(d_impl::d_extractor<s_t>{&s, &si, &ss}(*v.cbegin()));

                        return ::std::vector<deg_t>(
                            ::boost::make_transform_iterator(v.cbegin(), d_impl::d_extractor<s_t>{&s, &si, &ss}),
                            ::boost::make_transform_iterator(v.cend(), d_impl::d_extractor<s_t>{&s, &si, &ss}));
                    }
                }();

                // Ensure that the size of vd is representable by the
                // diff type of its iterators. We'll need to do some
                // iterator arithmetics below.
                // NOTE: cast to const as we will use cbegin/cend below.
                ::obake::detail::container_it_diff_check(::std::as_const(vd));

                // Create a vector of indices into vd.
                ::std::vector<decltype(vd.size())> vidx;
                vidx.resize(::obake::safe_cast<decltype(vidx.size())>(vd.size()));
                ::std::iota(vidx.begin(), vidx.end(), decltype(vd.size())(0));

                // Sort indirectly each range from vseg according to the degree.
                // NOTE: capture vd as const ref because in the lt-comparable requirements for the degree
                // type we are using const lrefs.
                for (const auto &r : vseg) {
                    ::std::sort(vidx.data() + r.first, vidx.data() + r.second,
                                [&vdc = ::std::as_const(vd)](const auto &idx1, const auto &idx2) {
                                    return vdc[idx1] < vdc[idx2];
                                });
                }

                // Apply the sorting to vd and v. Ensure we don't run
                // into overflows during the permutated access.
                ::obake::detail::container_it_diff_check(vd);
                // NOTE: use cbegin/cend on vd to ensure the copy ctor of
                // the degree type is being called.
                vd = decltype(vd)(::boost::make_permutation_iterator(vd.cbegin(), vidx.cbegin()),
                                  ::boost::make_permutation_iterator(vd.cend(), vidx.cend()));
                ::obake::detail::container_it_diff_check(v);
                v = ::std::remove_reference_t<decltype(v)>(
                    ::boost::make_permutation_iterator(v.cbegin(), vidx.cbegin()),
                    ::boost::make_permutation_iterator(v.cend(), vidx.cend()));

#if !defined(NDEBUG)
                // Check the results in debug mode.
                for (const auto &r : vseg) {
                    const auto &idx_begin = r.first;
                    const auto &idx_end = r.second;

                    // NOTE: add constness to vd in order to ensure that
                    // the degrees are compared via const refs.
                    assert(
                        ::std::is_sorted(::std::as_const(vd).data() + idx_begin, ::std::as_const(vd).data() + idx_end));

                    if constexpr (sizeof...(args) == 1u) {
                        using d_impl = customisation::internal::series_default_degree_impl;

                        assert(::std::equal(
                            vd.data() + idx_begin, vd.data() + idx_end,
                            ::boost::make_transform_iterator(v.data() + idx_begin, d_impl::d_extractor<s_t>{&ss}),
                            [](const auto &a, const auto &b) { return !(a < b) && !(b < a); }));
                    } else {
                        using d_impl = customisation::internal::series_default_p_degree_impl;

                        const auto &s = ::std::get<1>(::std::forward_as_tuple(args...));
                        const auto si = ::obake::detail::ss_intersect_idx(s, ss);

                        assert(::std::equal(vd.data() + idx_begin, vd.data() + idx_end,
                                            ::boost::make_transform_iterator(v.data() + idx_begin,
                                                                             d_impl::d_extractor<s_t>{&s, &si, &ss}),
                                            [](const auto &a, const auto &b) { return !(a < b) && !(b < a); }));
                    }
                }
#endif

                return vd;
            };

            using ::obake::detail::type_c;
            return [vd1 = sorter(v1, type_c<T>{}, vseg1), vd2 = sorter(v2, type_c<U>{}, vseg2),
                    // NOTE: max_deg is captured via const lref this way,
                    // as args is passed as a const lref pack.
                    &max_deg = ::std::get<0>(::std::forward_as_tuple(args...))](const auto &i, const auto &r2) {
                using idx_t = remove_cvref_t<decltype(i)>;

                // Get the total/partial degree of the current term
                // in the first series.
                const auto &d_i = vd1[i];

                // Find the first term in the range r2 such
                // that d_i + d_j > max_deg.
                // NOTE: we checked above that the static cast
                // to the it diff type is safe.
                using it_diff_t = decltype(vd2.cend() - vd2.cbegin());
                const auto it = ::std::upper_bound(vd2.cbegin() + static_cast<it_diff_t>(r2.first),
                                                   vd2.cbegin() + static_cast<it_diff_t>(r2.second), max_deg,
                                                   [&d_i](const auto &mdeg, const auto &d_j) {
                                                       // NOTE: cache as a const value,
                                                       // so that the comparison below
                                                       // uses const qualified values.
                                                       const auto d_add(d_i + d_j);
                                                       return mdeg < d_add;
                                                   });

                // Turn the iterator into an index and return it.
                // NOTE: we checked above that the iterator diff
                // type can safely be used as an index (for both
                // vd1 and vd2).
                return static_cast<idx_t>(it - vd2.cbegin());
            };
        }
    }();

#if !defined(NDEBUG)
    // Variable that we use in debug mode to
    // check that all term-by-term multiplications
    // are performed.
    ::std::atomic<unsigned long long> n_mults(0);
#endif

    try {
        // Parallel iteration over the number of buckets of the
        // output segmented table.
        ::tbb::parallel_for(::tbb::blocked_range<s_size_t>(0, nsegs), [&v1, &v2, &vseg1, &vseg2, nsegs, log2_nsegs,
                                                                       &retval, &ss, mts = retval._get_max_table_size(),
                                                                       &compute_end_idx2
#if !defined(NDEBUG)
                                                                       ,
                                                                       &n_mults
#endif
        ](const auto &range) {
            // Cache the pointers to the terms data.
            // NOTE: doing it here rather than in the lambda
            // capture seems to help performance on GCC.
            auto vptr1 = v1.data();
            auto vptr2 = v2.data();

            // Temporary variable used in monomial multiplication.
            ret_key_t tmp_key;

            for (auto seg_idx = range.begin(); seg_idx != range.end(); ++seg_idx) {
                // Get a reference to the current table in retval.
                auto &table = retval._get_s_table()[seg_idx];

                // The objective here is to perform all term-by-term multiplications
                // whose results end up in the current table (i.e., the table in retval
                // at index seg_idx). Due to homomorphic hashing, we know that,
                // given two indices i and j in vseg1 and vseg2,
                // the terms generated by the multiplication of the
                // ranges vseg1[i] and vseg2[j] end up at the bucket
                // (i + j) % nsegs in retval. Thus, we need to select
                // all i, j pairs such that (i + j) % nsegs == seg_idx.
                for (s_size_t i = 0; i < nsegs; ++i) {
                    const auto j = seg_idx >= i ? (seg_idx - i) : ((s_size_t(1) << log2_nsegs) - i + seg_idx);
                    assert(j < vseg2.size());

                    // Fetch the corresponding ranges.
                    const auto r1 = vseg1[i];
                    const auto r2 = vseg2[j];

                    // The O(N**2) multiplication loop over the ranges.
                    const auto idx_end1 = r1.second;
                    for (auto idx1 = r1.first; idx1 != idx_end1; ++idx1) {
                        const auto &[k1, c1] = *(vptr1 + idx1);

                        const auto end2 = vptr2 + compute_end_idx2(idx1, r2);
                        for (auto ptr2 = vptr2 + r2.first; ptr2 != end2; ++ptr2) {
                            const auto &[k2, c2] = *ptr2;

                            // Do the monomial multiplication.
                            ::obake::monomial_mul(tmp_key, k1, k2, ss);

                            // Check that the result ends up in the correct bucket.
                            assert(::obake::hash(tmp_key) % (s_size_t(1) << log2_nsegs) == seg_idx);

                            // Attempt the insertion. The coefficients are lazily multiplied
                            // only if the insertion actually takes place.
                            const auto res
                                = table.try_emplace(tmp_key, poly_cf_mul_expr<cf1_t, cf2_t, ret_cf_t>{c1, c2});

                            // NOTE: optimise with likely/unlikely here?
                            if (!res.second) {
                                // The insertion failed, a term with the same monomial
                                // exists already. Accumulate c1*c2 into the
                                // existing coefficient.
                                // NOTE: do it with fma3(), if possible.
                                if constexpr (is_mult_addable_v<ret_cf_t &, const cf1_t &, const cf2_t &>) {
                                    ::obake::fma3(res.first->second, c1, c2);
                                } else {
                                    res.first->second += c1 * c2;
                                }
                            }

#if !defined(NDEBUG)
                            ++n_mults;
#endif
                        }
                    }
                }

                // Locate and erase terms with zero coefficients
                // in the current table.
                const auto it_f = table.end();
                for (auto it = table.begin(); it != it_f;) {
                    // NOTE: abseil's flat_hash_map returns void on erase(),
                    // thus we need to increase 'it' before possibly erasing.
                    // erase() does not cause rehash and thus will not invalidate
                    // any other iterator apart from the one being erased.
                    if (obake_unlikely(::obake::is_zero(::std::as_const(it->second)))) {
                        table.erase(it++);
                    } else {
                        ++it;
                    }
                }

                // LCOV_EXCL_START
                // Check the table size against the max allowed size.
                if (obake_unlikely(table.size() > mts)) {
                    obake_throw(::std::overflow_error, "The homomorphic multithreaded multiplication of two "
                                                       "polynomials resulted in a table whose size ("
                                                           + ::obake::detail::to_string(table.size())
                                                           + ") is larger than the maximum allowed value ("
                                                           + ::obake::detail::to_string(mts) + ")");
                }
                // LCOV_EXCL_STOP
            }
        });

#if !defined(NDEBUG)
        // Verify the number of term multiplications we performed,
        // but only if we are in non-truncated mode.
        if constexpr (sizeof...(args) == 0u) {
            assert(n_mults.load()
                   == static_cast<unsigned long long>(x.size()) * static_cast<unsigned long long>(y.size()));
        }
#endif
    } catch (...) {
        // LCOV_EXCL_START
        // In case of exceptions, clear retval before
        // rethrowing to ensure a known sane state.
        retval.clear();
        throw;
        // LCOV_EXCL_STOP
    }
}

#if defined(_MSC_VER) && !defined(__clang__)

#pragma warning(pop)

#endif

// Extract a pointer from a const reference.
struct poly_mul_impl_ptr_extractor {
    template <typename T>
    auto operator()(const T &x) const
    {
        return &x;
    }
};

// Simple poly mult implementation: just multiply
// term by term, no parallelisation, no segmentation,
// no copying of the operands, etc.
template <typename Ret, typename T, typename U, typename... Args>
inline void poly_mul_impl_simple(Ret &retval, const T &x, const U &y, const Args &... args)
{
    using ret_key_t = series_key_t<Ret>;
    using ret_cf_t = series_cf_t<Ret>;
    using cf1_t = series_cf_t<T>;
    using cf2_t = series_cf_t<U>;

    // Preconditions.
    static_assert(sizeof...(args) <= 2u);
    assert(!x.empty());
    assert(!y.empty());
    assert(retval.get_symbol_set() == x.get_symbol_set());
    assert(retval.get_symbol_set() == y.get_symbol_set());
    assert(retval.empty());
    assert(retval._get_s_table().size() == 1u);

    // Cache the symbol set.
    const auto &ss = retval.get_symbol_set();

    // Construct the vectors of pointer to the terms.
    ::std::vector<const series_term_t<T> *> v1(
        ::boost::make_transform_iterator(x.begin(), poly_mul_impl_ptr_extractor{}),
        ::boost::make_transform_iterator(x.end(), poly_mul_impl_ptr_extractor{}));
    ::std::vector<const series_term_t<U> *> v2(
        ::boost::make_transform_iterator(y.begin(), poly_mul_impl_ptr_extractor{}),
        ::boost::make_transform_iterator(y.end(), poly_mul_impl_ptr_extractor{}));

    // Do the monomial overflow checking, if possible.
    const auto r1
        = ::obake::detail::make_range(::boost::make_transform_iterator(v1.cbegin(), poly_term_key_ref_extractor{}),
                                      ::boost::make_transform_iterator(v1.cend(), poly_term_key_ref_extractor{}));
    const auto r2
        = ::obake::detail::make_range(::boost::make_transform_iterator(v2.cbegin(), poly_term_key_ref_extractor{}),
                                      ::boost::make_transform_iterator(v2.cend(), poly_term_key_ref_extractor{}));
    if constexpr (are_overflow_testable_monomial_ranges_v<decltype(r1) &, decltype(r2) &>) {
        // Do the monomial overflow checking.
        if (obake_unlikely(!::obake::monomial_range_overflow_check(r1, r2, ss))) {
            obake_throw(
                ::std::overflow_error,
                "An overflow in the monomial exponents was detected while attempting to multiply two polynomials");
        }
    }

    // This functor will be used to compute the
    // upper limit of the j index (in the usual half-open
    // range fashion) for a given i index
    // in the nested for-loop below that performs
    // the term-by-term multiplications.
    // In the non-truncated case, compute_j_end will
    // always return the size of y (that is, every
    // term of x will be multiplied by every term of
    // of y). In the truncated cases, the returned
    // j value will ensure that the truncation limits
    // are respected.
    auto compute_j_end = [&v1, &v2, &ss, &args...]() {
        if constexpr (sizeof...(args) == 0u) {
            ::obake::detail::ignore(v1, ss);

            return [v2_size = v2.size()](const auto &) { return v2_size; };
        } else {
            // Helper that will:
            //
            // - create and return a sorted vector vd
            //   containing the total/partial degrees of all the
            //   terms in v,
            // - sort v according to the order defined in vd.
            //
            // v will be one of v1/v2, t is a type_c instance
            // containing either T or U.
            auto sorter = [&ss, &args...](auto &v, auto t) {
                // NOTE: we will be using the machinery from the default implementation
                // of degree() for series, so that we can re-use the concept checking bits
                // as well.
                using s_t = typename decltype(t)::type;

                // Compute the vector of degrees.
                auto vd = [&v, &ss, &args...]() {
                    if constexpr (sizeof...(args) == 1u) {
                        // Total degree.
                        using d_impl = customisation::internal::series_default_degree_impl;
                        using deg_t = decltype(d_impl::d_extractor<s_t>{&ss}(*v.cbegin()));

                        ::obake::detail::ignore(args...);

                        return ::std::vector<deg_t>(
                            ::boost::make_transform_iterator(v.cbegin(), d_impl::d_extractor<s_t>{&ss}),
                            ::boost::make_transform_iterator(v.cend(), d_impl::d_extractor<s_t>{&ss}));
                    } else {
                        // Partial degree.
                        using d_impl = customisation::internal::series_default_p_degree_impl;

                        // Fetch the list of symbols from the arguments and turn it into a
                        // set of indices.
                        const auto &s = ::std::get<1>(::std::forward_as_tuple(args...));
                        const auto si = ::obake::detail::ss_intersect_idx(s, ss);

                        using deg_t = decltype(d_impl::d_extractor<s_t>{&s, &si, &ss}(*v.cbegin()));

                        return ::std::vector<deg_t>(
                            ::boost::make_transform_iterator(v.cbegin(), d_impl::d_extractor<s_t>{&s, &si, &ss}),
                            ::boost::make_transform_iterator(v.cend(), d_impl::d_extractor<s_t>{&s, &si, &ss}));
                    }
                }();

                // Ensure that the size of vd is representable by the
                // diff type of its iterators. We'll need to do some
                // iterator arithmetics below.
                // NOTE: cast to const as we will use cbegin/cend below.
                ::obake::detail::container_it_diff_check(::std::as_const(vd));

                // Create a vector of indices into vd.
                ::std::vector<decltype(vd.size())> vidx;
                vidx.resize(::obake::safe_cast<decltype(vidx.size())>(vd.size()));
                ::std::iota(vidx.begin(), vidx.end(), decltype(vd.size())(0));

                // Sort indirectly.
                // NOTE: capture vd as const ref because in the lt-comparable requirements for the degree
                // type we are using const lrefs.
                ::std::sort(vidx.begin(), vidx.end(), [&vdc = ::std::as_const(vd)](const auto &idx1, const auto &idx2) {
                    return vdc[idx1] < vdc[idx2];
                });

                // Apply the sorting to vd and v. Check that permutated
                // access does not result in overflow.
                ::obake::detail::container_it_diff_check(vd);
                // NOTE: use cbegin/cend on vd to ensure the copy ctor of
                // the degree type is being called.
                vd = decltype(vd)(::boost::make_permutation_iterator(vd.cbegin(), vidx.cbegin()),
                                  ::boost::make_permutation_iterator(vd.cend(), vidx.cend()));
                ::obake::detail::container_it_diff_check(v);
                v = ::std::remove_reference_t<decltype(v)>(
                    ::boost::make_permutation_iterator(v.cbegin(), vidx.cbegin()),
                    ::boost::make_permutation_iterator(v.cend(), vidx.cend()));

#if !defined(NDEBUG)
                // Check the results in debug mode.
                // NOTE: use cbegin/cend in order to ensure
                // that the degrees are compared via const lvalue refs.
                assert(::std::is_sorted(vd.cbegin(), vd.cend()));

                if constexpr (sizeof...(args) == 1u) {
                    using d_impl = customisation::internal::series_default_degree_impl;

                    assert(::std::equal(vd.begin(), vd.end(),
                                        ::boost::make_transform_iterator(v.cbegin(), d_impl::d_extractor<s_t>{&ss}),
                                        [](const auto &a, const auto &b) { return !(a < b) && !(b < a); }));
                } else {
                    using d_impl = customisation::internal::series_default_p_degree_impl;

                    const auto &s = ::std::get<1>(::std::forward_as_tuple(args...));
                    const auto si = ::obake::detail::ss_intersect_idx(s, ss);

                    assert(::std::equal(
                        vd.begin(), vd.end(),
                        ::boost::make_transform_iterator(v.cbegin(), d_impl::d_extractor<s_t>{&s, &si, &ss}),
                        [](const auto &a, const auto &b) { return !(a < b) && !(b < a); }));
                }
#endif

                return vd;
            };

            using ::obake::detail::type_c;
            return [vd1 = sorter(v1, type_c<T>{}), vd2 = sorter(v2, type_c<U>{}),
                    // NOTE: max_deg is captured via const lref this way,
                    // as args is passed as a const lref pack.
                    &max_deg = ::std::get<0>(::std::forward_as_tuple(args...))](const auto &i) {
                using idx_t = remove_cvref_t<decltype(i)>;

                // Get the total/partial degree of the current term
                // in the first series.
                const auto &d_i = vd1[i];

                // Find the first term in the second series such
                // that d_i + d_j > max_deg.
                const auto it
                    = ::std::upper_bound(vd2.cbegin(), vd2.cend(), max_deg, [&d_i](const auto &mdeg, const auto &d_j) {
                          // NOTE: cache as a const value,
                          // so that the comparison below
                          // uses const qualified values.
                          const auto d_add(d_i + d_j);
                          return mdeg < d_add;
                      });

                // Turn the iterator into an index and return it.
                // NOTE: we checked above that the iterator diff
                // type can safely be used as an index (for both
                // vd1 and vd2).
                return static_cast<idx_t>(it - vd2.cbegin());
            };
        }
    }();

    // Proceed with the multiplication.
    auto &tab = retval._get_s_table()[0];

    try {
        // Temporary variable used in monomial multiplication.
        ret_key_t tmp_key;

        const auto v1_size = v1.size();
        for (decltype(v1.size()) i = 0; i < v1_size; ++i) {
            const auto &t1 = v1[i];
            const auto &k1 = t1->first;
            const auto &c1 = t1->second;

            // Get the upper limit of the multiplication
            // range in v2.
            const auto j_end = compute_j_end(i);
            if (j_end == 0u) {
                // If j_end is zero, we don't need to perform
                // any more term multiplications as the remaining
                // ones will all end up above the truncation limit.
                break;
            }

            for (decltype(v2.size()) j = 0; j < j_end; ++j) {
                const auto &t2 = v2[j];
                const auto &c2 = t2->second;

                // Multiply the monomial.
                ::obake::monomial_mul(tmp_key, k1, t2->first, ss);

                // Try to insert the new term.
                const auto res = tab.try_emplace(tmp_key, poly_cf_mul_expr<cf1_t, cf2_t, ret_cf_t>{c1, c2});

                // NOTE: optimise with likely/unlikely here?
                if (!res.second) {
                    // The insertion failed, accumulate c1*c2 into the
                    // existing coefficient.
                    // NOTE: do it with fma3(), if possible.
                    if constexpr (is_mult_addable_v<ret_cf_t &, const cf1_t &, const cf2_t &>) {
                        ::obake::fma3(res.first->second, c1, c2);
                    } else {
                        res.first->second += c1 * c2;
                    }
                }
            }
        }

        // Determine and remove the keys whose coefficients are zero
        // in the return value.
        const auto it_f = tab.end();
        for (auto it = tab.begin(); it != it_f;) {
            // NOTE: abseil's flat_hash_map returns void on erase(),
            // thus we need to increase 'it' before possibly erasing.
            // erase() does not cause rehash and thus will not invalidate
            // any other iterator apart from the one being erased.
            if (obake_unlikely(::obake::is_zero(::std::as_const(it->second)))) {
                tab.erase(it++);
            } else {
                ++it;
            }
        }

        // NOTE: no need to check the table size, as retval
        // is not segmented.
    } catch (...) {
        // LCOV_EXCL_START
        // retval may now contain zero coefficients.
        // Make sure to clear it before rethrowing.
        tab.clear();
        throw;
        // LCOV_EXCL_STOP
    }
}

// Implementation of poly multiplication with identical symbol sets.
template <typename T, typename U, typename... Args>
inline auto poly_mul_impl_identical_ss(T &&x, U &&y, const Args &... args)
{
    using ret_t = poly_mul_ret_t<T &&, U &&>;
    using ret_key_t = series_key_t<ret_t>;

    assert(x.get_symbol_set() == y.get_symbol_set());

    // Init the return value.
    ret_t retval;
    retval.set_symbol_set(x.get_symbol_set());

    if (x.empty() || y.empty()) {
        // Exit early if either series is empty.
        return retval;
    }

    if constexpr (::std::conjunction_v<is_homomorphically_hashable_monomial<ret_key_t>,
                                       // Need also to be able to measure the byte size
                                       // of the key/cf of ret_t, via const lvalue references.
                                       // NOTE: perhaps this is too much of a hard requirement,
                                       // and we can make this optional (if not supported,
                                       // fix the nsegs to something like twice the cores).
                                       is_size_measurable<const ret_key_t &>,
                                       is_size_measurable<const series_cf_t<ret_t> &>>) {
        // Homomorphic hashing is available, we can run
        // the multi-threaded implementation.
        // NOTE: perhaps the heuristic here can be improved
        // by taking into account the byte sizes of x/y?
        if (x.size() < 1000u / y.size() || ::obake::detail::hc() == 1u) {
            // If the operands are "small" (less than N
            // term-by-term mults), or we just have 1 core
            // available, just run the simple
            // implementation.
            detail::poly_mul_impl_simple(retval, x, y, args...);
        } else {
            // "Large" operands and multiple cores available,
            // run the MT implementation.
            detail::poly_mul_impl_mt_hm(retval, x, y, args...);
        }
    } else {
        // The monomial does not have homomorphic hashing,
        // just use the simple implementation.
        detail::poly_mul_impl_simple(retval, x, y, args...);
    }

    return retval;
}

// Top level function for poly multiplication.
template <typename T, typename U, typename... Args>
inline auto poly_mul_impl(T &&x, U &&y, const Args &... args)
{
    if (x.get_symbol_set() == y.get_symbol_set()) {
        return detail::poly_mul_impl_identical_ss(::std::forward<T>(x), ::std::forward<U>(y), args...);
    } else {
        using rT = remove_cvref_t<T>;
        using rU = remove_cvref_t<U>;

        // Merge the symbol sets.
        const auto &[merged_ss, ins_map_x, ins_map_y]
            = ::obake::detail::merge_symbol_sets(x.get_symbol_set(), y.get_symbol_set());

        // The insertion maps cannot be both empty, as we already handled
        // the identical symbol sets case above.
        assert(!ins_map_x.empty() || !ins_map_y.empty());

        // Create a flag indicating empty insertion maps:
        // - 0 -> both non-empty,
        // - 1 -> x is empty,
        // - 2 -> y is empty.
        // (Cannot both be empty as we handled identical symbol sets already).
        const auto flag = static_cast<unsigned>(ins_map_x.empty()) + (static_cast<unsigned>(ins_map_y.empty()) << 1);

        switch (flag) {
            case 1u: {
                // x already has the correct symbol
                // set, extend only y.
                rU b;
                b.set_symbol_set(merged_ss);
                ::obake::detail::series_sym_extender(b, ::std::forward<U>(y), ins_map_y);

                return detail::poly_mul_impl_identical_ss(::std::forward<T>(x), ::std::move(b), args...);
            }
            case 2u: {
                // y already has the correct symbol
                // set, extend only x.
                rT a;
                a.set_symbol_set(merged_ss);
                ::obake::detail::series_sym_extender(a, ::std::forward<T>(x), ins_map_x);

                return detail::poly_mul_impl_identical_ss(::std::move(a), ::std::forward<U>(y), args...);
            }
        }

        // Both x and y need to be extended.
        rT a;
        rU b;
        a.set_symbol_set(merged_ss);
        b.set_symbol_set(merged_ss);
        ::obake::detail::series_sym_extender(a, ::std::forward<T>(x), ins_map_x);
        ::obake::detail::series_sym_extender(b, ::std::forward<U>(y), ins_map_y);

        return detail::poly_mul_impl_identical_ss(::std::move(a), ::std::move(b), args...);
    }
}

} // namespace detail

template <typename T, typename U, ::std::enable_if_t<detail::poly_mul_algo<T &&, U &&> != 0, int> = 0>
inline detail::poly_mul_ret_t<T &&, U &&> series_mul(T &&x, U &&y)
{
    return detail::poly_mul_impl(::std::forward<T>(x), ::std::forward<U>(y));
}

namespace detail
{

// Metaprogramming to establish if we can perform
// truncated total/partial degree multiplication on the
// polynomial operands T and U with degree limit of type V.
template <typename T, typename U, typename V, bool Total>
constexpr auto poly_mul_truncated_degree_algorithm_impl()
{
    // Check first if we can do the untruncated multiplication. If we cannot,
    // truncated mult is not possible.
    if constexpr (poly_mul_algo<T, U> == 0) {
        return 0;
    } else {
        using d_impl = ::std::conditional_t<Total, customisation::internal::series_default_degree_impl,
                                            customisation::internal::series_default_p_degree_impl>;

        // Check if we can compute the degree of the terms via the default
        // implementation for series.
        constexpr auto algo1 = d_impl::template algo<T>;
        constexpr auto algo2 = d_impl::template algo<U>;

        if constexpr (algo1 != 0 && algo2 != 0) {
            // Fetch the degree types.
            using deg1_t = typename d_impl::template ret_t<T>;
            using deg2_t = typename d_impl::template ret_t<U>;

            // The degree types need to be:
            // - copy/move ctible (need to handle vectors of them, note that
            //   in the series default degree machinery we check for returnability,
            //   but here we need explicitly both copy and move ctible),
            // - addable via const lref,
            // - V must be lt-comparable to the type of their sum via const lrefs.
            using deg_add_t = detected_t<::obake::detail::add_t, const deg1_t &, const deg2_t &>;

            if constexpr (::std::conjunction_v<
                              // NOTE: verify deg_add_t, before using it below.
                              is_detected<::obake::detail::add_t, const deg1_t &, const deg2_t &>,
                              ::std::is_copy_constructible<deg1_t>, ::std::is_copy_constructible<deg2_t>,
                              ::std::is_move_constructible<deg1_t>, ::std::is_move_constructible<deg2_t>,
                              is_less_than_comparable<::std::add_lvalue_reference_t<const V>,
                                                      ::std::add_lvalue_reference_t<const deg_add_t>>>) {
                return 1;
            } else {
                return 0;
            }
        } else {
            return 0;
        }
    }
}

template <typename T, typename U, typename V>
inline constexpr auto poly_mul_truncated_degree_algo
    = detail::poly_mul_truncated_degree_algorithm_impl<T, U, V, true>();

template <typename T, typename U, typename V>
inline constexpr auto poly_mul_truncated_p_degree_algo
    = detail::poly_mul_truncated_degree_algorithm_impl<T, U, V, false>();

} // namespace detail

// Truncated multiplication.
// NOTE: do we need the type traits/concepts as well?
template <typename T, typename U, typename V,
          ::std::enable_if_t<detail::poly_mul_truncated_degree_algo<T &&, U &&, V> != 0, int> = 0>
inline detail::poly_mul_ret_t<T &&, U &&> truncated_mul(T &&x, U &&y, const V &max_degree)
{
    return detail::poly_mul_impl(::std::forward<T>(x), ::std::forward<U>(y), max_degree);
}

template <typename T, typename U, typename V,
          ::std::enable_if_t<detail::poly_mul_truncated_p_degree_algo<T &&, U &&, V> != 0, int> = 0>
inline detail::poly_mul_ret_t<T &&, U &&> truncated_mul(T &&x, U &&y, const V &max_degree, const symbol_set &s)
{
    return detail::poly_mul_impl(::std::forward<T>(x), ::std::forward<U>(y), max_degree, s);
}

namespace detail
{

// Machinery to enable the pow() specialisation for polynomials.
template <typename T, typename U>
constexpr auto poly_pow_algorithm_impl()
{
    if constexpr (is_polynomial_v<remove_cvref_t<T>>) {
        return customisation::internal::series_default_pow_impl::algo<T, U>;
    } else {
        return 0;
    }
}

template <typename T, typename U>
inline constexpr auto poly_pow_algo = detail::poly_pow_algorithm_impl<T, U>();

} // namespace detail

template <typename T, typename U, ::std::enable_if_t<detail::poly_pow_algo<T &&, U &&> != 0, int> = 0>
inline customisation::internal::series_default_pow_impl::ret_t<T &&, U &&> pow(T &&x, U &&y)
{
    using impl = customisation::internal::series_default_pow_impl;

    using rT = remove_cvref_t<T>;
    using rU = remove_cvref_t<U>;
    using key_t = series_key_t<rT>;

    if constexpr (is_exponentiable_monomial_v<const key_t &, const rU &>) {
        if (x.size() == 1u) {
            // The polynomial has a single term, we can proceed
            // with the monomial exponentiation.

            // Cache the symbol set.
            const auto &ss = x.get_symbol_set();

            // Build the return value.
            impl::ret_t<T &&, U &&> retval;
            retval.set_symbol_set(ss);
            // NOTE: we do coefficient and monomial exponentiation using
            // const refs everywhere (thus, we ensure that y is not mutated
            // after one exponentiation). Regarding coefficient exponentiation,
            // we checked in the default implementation that it is supported
            // via const lvalue refs.
            const auto it = x.cbegin();
            retval.add_term(::obake::monomial_pow(it->first, ::std::as_const(y), ss),
                            ::obake::pow(it->second, ::std::as_const(y)));

            return retval;
        } else {
            // The polynomial is empty or it has more than 1 term, perfect forward to
            // the series implementation.
            return impl{}(::std::forward<T>(x), ::std::forward<U>(y));
        }
    } else {
        // Cannot do monomial exponentiation, perfect forward to
        // the series implementation.
        return impl{}(::std::forward<T>(x), ::std::forward<U>(y));
    }
}

namespace detail
{

// Meta-programming for the selection of the
// polynomial substitution algorithm.
// NOTE: currently this supports only the case
// in which both cf and key are substitutable.
template <typename T, typename U>
constexpr auto poly_subs_algorithm_impl()
{
    using rT = remove_cvref_t<T>;

    // Shortcut for signalling that the subs implementation
    // is not well-defined.
    [[maybe_unused]] constexpr auto failure = ::std::make_pair(0, ::obake::detail::type_c<void>{});

    if constexpr (!is_polynomial_v<rT>) {
        // Not a polynomial.
        return failure;
    } else {
        using cf_t = series_cf_t<rT>;
        using key_t = series_key_t<rT>;

        if constexpr (::std::conjunction_v<is_substitutable_monomial<const key_t &, U>,
                                           is_substitutable<const cf_t &, U>>) {
            // Both cf and key support substitution (via const lvalue refs).
            using key_subs_t = typename ::obake::detail::monomial_subs_t<const key_t &, U>::first_type;
            using cf_subs_t = ::obake::detail::subs_t<const cf_t &, U>;

            // The type of the product of key_subs_t * cf_subs_t
            // (via rvalues).
            using subs_prod_t = detected_t<::obake::detail::mul_t, key_subs_t, cf_subs_t>;
            // The candidate return type: rvalue subs_prod_t * const lvalue ref rT.
            using ret_t = detected_t<::obake::detail::mul_t, subs_prod_t, const rT &>;

            // ret_t must be addable in place with an rvalue, and the original coefficient
            // type must be constructible from int.
            if constexpr (::std::conjunction_v<
                              // NOTE: verify the detection of subs_prod_t, as it is used
                              // in ret_t.
                              is_detected<::obake::detail::mul_t, key_subs_t, cf_subs_t>,
                              is_compound_addable<::std::add_lvalue_reference_t<ret_t>, ret_t>,
                              ::std::is_constructible<cf_t, int>>) {
                return ::std::make_pair(1, ::obake::detail::type_c<ret_t>{});
            } else {
                return failure;
            }
        } else {
            return failure;
        }
    }
}

template <typename T, typename U>
inline constexpr auto poly_subs_algorithm = detail::poly_subs_algorithm_impl<T, U>();

template <typename T, typename U>
inline constexpr int poly_subs_algo = poly_subs_algorithm<T, U>.first;

template <typename T, typename U>
using poly_subs_ret_t = typename decltype(poly_subs_algorithm<T, U>.second)::type;

} // namespace detail

template <typename T, typename U, ::std::enable_if_t<detail::poly_subs_algo<T &&, U> != 0, int> = 0>
inline detail::poly_subs_ret_t<T &&, U> subs(T &&x_, const symbol_map<U> &sm)
{
    // Sanity check.
    static_assert(detail::poly_subs_algo<T &&, U> == 1);

    // Need only const access to x.
    const auto &x = ::std::as_const(x_);

    // Cache a reference to the symbol set.
    const auto &ss = x.get_symbol_set();

    // Compute the intersection between sm and ss.
    const auto si = ::obake::detail::sm_intersect_idx(sm, ss);

    // Init a temp poly that we will use in the loop below.
    remove_cvref_t<T> tmp_poly;
    tmp_poly.set_symbol_set(ss);

    // The return value (this will default-construct
    // an empty polynomial).
    detail::poly_subs_ret_t<T &&, U> retval;

    // NOTE: parallelisation opportunities here
    // for segmented tables.
    for (const auto &t : x) {
        const auto &k = t.first;
        const auto &c = t.second;

        // Do the monomial substitution.
        auto k_sub(::obake::monomial_subs(k, si, ss));

        // Clear up tmp_poly, add a term with unitary
        // coefficient containing the monomial result of the
        // substitution above.
        tmp_poly.clear_terms();
        tmp_poly.add_term(::std::move(k_sub.second), 1);

        // Compute the product of the substitutions and accumulate
        // it into the return value.
        // NOTE: if the type of retval coincides with the type
        // of the original poly, we could probably optimise this
        // to do term insertions rather than going through with
        // the multiplications. E.g., substitution with integral
        // values in a polynomial with integral coefficients.
        retval += ::std::move(k_sub.first) * ::obake::subs(c, sm) * ::std::as_const(tmp_poly);
    }

    return retval;
}

namespace detail
{

// Meta-programming for the selection of the
// truncate_degree() algorithm.
// NOTE: at this time, we support only truncation
// based on key filtering.
template <typename T, typename U>
constexpr auto poly_truncate_degree_algorithm_impl()
{
    using rT = remove_cvref_t<T>;

    // Shortcut for signalling that the truncate_degree() implementation
    // is not well-defined.
    [[maybe_unused]] constexpr auto failure = ::std::make_pair(0, ::obake::detail::type_c<void>{});

    if constexpr (!is_polynomial_v<rT>) {
        // Not a polynomial.
        return failure;
    } else {
        using key_t = series_key_t<rT>;

        if constexpr (is_key_with_degree_v<const key_t &>) {
            // The key supports degree computation.

            if constexpr (::std::disjunction_v<is_with_degree<const series_cf_t<rT> &>>) {
                // NOTE: for the time being, we deal with only truncation
                // based on key filtering. Thus, if the coefficient type
                // has a degree, return failure.
                return failure;
            } else {
                // The truncation will involve only key-based
                // filtering. We need to be able to lt-compare U
                // to the degree type of the key (const lvalue
                // ref vs rvalue). The degree of the key
                // is computed via lvalue ref.
                if constexpr (is_less_than_comparable_v<::std::add_lvalue_reference_t<const remove_cvref_t<U>>,
                                                        ::obake::detail::key_degree_t<const key_t &>>) {
                    return ::std::make_pair(1, ::obake::detail::type_c<rT>{});
                } else {
                    return failure;
                }
            }
        } else {
            // The key does not support degree computation, fail.
            // NOTE: the case in which the coefficient is degree
            // truncatable and the key does not support degree computation
            // should eventually be handled in a default series implementation
            // of truncate_degree().
            return failure;
        }
    }
}

template <typename T, typename U>
inline constexpr auto poly_truncate_degree_algorithm = detail::poly_truncate_degree_algorithm_impl<T, U>();

template <typename T, typename U>
inline constexpr int poly_truncate_degree_algo = poly_truncate_degree_algorithm<T, U>.first;

template <typename T, typename U>
using poly_truncate_degree_ret_t = typename decltype(poly_truncate_degree_algorithm<T, U>.second)::type;

} // namespace detail

template <typename T, typename U, ::std::enable_if_t<detail::poly_truncate_degree_algo<T &&, U &&> != 0, int> = 0>
inline detail::poly_truncate_degree_ret_t<T &&, U &&> truncate_degree(T &&x_, U &&y_)
{
    using ret_t = detail::poly_truncate_degree_ret_t<T &&, U &&>;
    constexpr auto algo = detail::poly_truncate_degree_algo<T &&, U &&>;

    // Sanity checks.
    static_assert(::std::is_same_v<ret_t, remove_cvref_t<T>>);
    static_assert(algo == 1);

    // We will need only const access to x and y.
    const auto &x = ::std::as_const(x_);
    const auto &y = ::std::as_const(y_);

    // Cache the symbol set.
    const auto &ss = x.get_symbol_set();

    // Prepare the return value: same symbol set,
    // same number of segments, but don't reserve
    // space beforehand.
    ret_t retval;
    retval.set_symbol_set(ss);
    retval.set_n_segments(x.get_s_size());

    // Get references to the in & out tables.
    const auto &in_s_table = x._get_s_table();
    auto &out_s_table = retval._get_s_table();

    // NOTE: parallelisation opportunities here,
    // since we operate table by table.
    // NOTE: in principle we could exploit an x rvalue
    // here to move the existing coefficients instead
    // of copying them (as we do elsewhere with the help
    // of a rref_cleaner). Keep it in mind for the
    // future.
    for (decltype(in_s_table.size()) i = 0; i < in_s_table.size(); ++i) {
        const auto &tab_in = in_s_table[i];
        auto &tab_out = out_s_table[i];

        for (const auto &t : tab_in) {
            const auto &k = t.first;

            if (!(y < ::obake::key_degree(k, ss))) {
                // The key degree does not exceed the
                // limit, add the term to the return value.
                // NOTE: we can emplace directly into the table
                // with no checks, as we are not changing anything
                // in the term.
                [[maybe_unused]] const auto res = tab_out.try_emplace(k, t.second);
                assert(res.second);
            }
        }
    }

    return retval;
}

namespace detail
{

// Meta-programming for the selection of the
// diff() algorithm.
template <typename T>
constexpr auto poly_diff_algorithm_impl()
{
    using rT = remove_cvref_t<T>;

    // Shortcut for signalling that the diff() implementation
    // is not well-defined.
    [[maybe_unused]] constexpr auto failure = ::std::make_pair(0, ::obake::detail::type_c<void>{});

    if constexpr (!is_polynomial_v<rT>) {
        // Not a polynomial.
        return failure;
    } else {
        using cf_t = series_cf_t<rT>;
        using key_t = series_key_t<rT>;

        if constexpr (::std::conjunction_v<is_differentiable<const cf_t &>,
                                           is_differentiable_monomial<const key_t &>>) {
            // Both cf and key are differentiable.
            using cf_diff_t = ::obake::detail::diff_t<const cf_t &>;
            using key_diff_t = typename ::obake::detail::monomial_diff_t<const key_t &>::first_type;

            // Fetch the type of the multiplication of the coefficient
            // by key_diff_t (const lref vs rvalue).
            using prod1_t = detected_t<::obake::detail::mul_t, const cf_t &, key_diff_t>;

            if constexpr (::std::conjunction_v<::std::is_same<cf_diff_t, cf_t>,
                                               // NOTE: this condition also checks
                                               // that prod1_t is detected (nonesuch
                                               // cannot be a coefficient type).
                                               ::std::is_same<prod1_t, cf_t>>) {
                // Special case: the differentiation of the coefficient does not change its type,
                // and prod1_t is the original coefficient type. In this case, we can implement
                // differentiation by repeated term insertions on a series of type rT.
                return ::std::make_pair(2, ::obake::detail::type_c<rT>{});
            } else {
                // General case: deduce the return type via the
                // product rule.
                using prod2_t = detected_t<::obake::detail::mul_t, cf_diff_t, const rT &>;
                using prod3_t = detected_t<::obake::detail::mul_t, prod1_t, const rT &>;
                // The candidate return type.
                using s_t = detected_t<::obake::detail::add_t, prod2_t, prod3_t>;

                if constexpr (::std::conjunction_v<
                                  // Verify the detection of the type aliases above.
                                  is_detected<::obake::detail::mul_t, const cf_t &, key_diff_t>,
                                  is_detected<::obake::detail::mul_t, cf_diff_t, const rT &>,
                                  is_detected<::obake::detail::mul_t, prod1_t, const rT &>,
                                  // The return type must be accumulable.
                                  // NOTE: this condition also checks that s_t is detected,
                                  // as nonesuch is not compound addable.
                                  is_compound_addable<::std::add_lvalue_reference_t<s_t>, s_t>,
                                  // Need also to add in place with prod2_t in case
                                  // the differentiation variable is not in the polynomial.
                                  is_compound_addable<::std::add_lvalue_reference_t<s_t>, prod2_t>,
                                  // Need to init s_t to zero for accumulation.
                                  ::std::is_constructible<s_t, int>,
                                  // Need to construct cf_t from 1 for the temporary
                                  // polynomials.
                                  ::std::is_constructible<cf_t, int>>) {
                    return ::std::make_pair(1, ::obake::detail::type_c<s_t>{});
                } else {
                    return failure;
                }
            }
        } else {
            return failure;
        }
    }
}

template <typename T>
inline constexpr auto poly_diff_algorithm = detail::poly_diff_algorithm_impl<T>();

template <typename T>
inline constexpr int poly_diff_algo = poly_diff_algorithm<T>.first;

template <typename T>
using poly_diff_ret_t = typename decltype(poly_diff_algorithm<T>.second)::type;

} // namespace detail

template <typename T, ::std::enable_if_t<detail::poly_diff_algo<T &&> != 0, int> = 0>
inline detail::poly_diff_ret_t<T &&> diff(T &&x_, const ::std::string &s)
{
    using ret_t = detail::poly_diff_ret_t<T &&>;
    constexpr auto algo = detail::poly_diff_algo<T &&>;

    // Sanity checks.
    static_assert(algo == 1 || algo == 2);

    // Need only const access to x.
    const auto &x = ::std::as_const(x_);

    // Cache the symbol set.
    const auto &ss = x.get_symbol_set();

    // Determine the index of s in the symbol set.
    const auto idx = ss.index_of(ss.find(s));
    // The symbol is present if its index
    // is not ss.size().
    const auto s_present = (idx != ss.size());

    if constexpr (algo == 1) {
        // The general algorithm.
        // Init temp polys that we will use in the loop below.
        // These will represent the original monomial and its
        // derivative as series of type T (after cvref removal).
        remove_cvref_t<T> tmp_p1, tmp_p2;
        tmp_p1.set_symbol_set(ss);
        tmp_p2.set_symbol_set(ss);

        ret_t retval(0);
        for (const auto &t : x) {
            const auto &k = t.first;
            const auto &c = t.second;

            // Prepare the first temp poly.
            tmp_p1.clear_terms();
            tmp_p1.add_term(k, 1);

            if (s_present) {
                // The symbol is present in the symbol set,
                // need to diff the monomial.
                auto key_diff(::obake::monomial_diff(k, idx, ss));

                // Prepare the second temp poly.
                tmp_p2.clear_terms();
                tmp_p2.add_term(::std::move(key_diff.second), 1);

                // Put everything together.
                retval += ::obake::diff(c, s) * ::std::as_const(tmp_p1)
                          + c * ::std::move(key_diff.first) * ::std::as_const(tmp_p2);
            } else {
                // The symbol is not present in the symbol set,
                // need to diff only the coefficient.
                retval += ::obake::diff(c, s) * ::std::as_const(tmp_p1);
            }
        }

        return retval;
    } else {
        // Faster implementation via term insertions.
        // The return type must be the original poly type.
        static_assert(::std::is_same_v<ret_t, remove_cvref_t<T>>);

        // Init retval, using the same symbol set
        // and segmentation from x, and reserving
        // the same size as x.
        ret_t retval;
        retval.set_symbol_set(ss);
        retval.set_n_segments(x.get_s_size());
        retval.reserve(x.size());

        for (const auto &t : x) {
            const auto &k = t.first;
            const auto &c = t.second;

            // Add the term corresponding to the differentiation
            // of the coefficient.
            // NOTE: generally speaking, here we probably need
            // all insertion checks:
            // - mixing diffed and non-diffed
            //   monomials in retval will produce non-unique
            //   monomials,
            // - diff on coefficients/keys may result in zero,
            // - table size could end up being anything.
            // Probably the only check we can currently drop is about
            // monomial compatibility. Keep it in mind for the future,
            // if performance becomes a concern. Also, as usual,
            // we could differentiate between segmented and non
            // segmented layouts to improve performance.
            retval.add_term(k, ::obake::diff(c, s));

            if (s_present) {
                // The symbol is present in the symbol set,
                // need to diff the monomial too.
                auto key_diff(::obake::monomial_diff(k, idx, ss));
                retval.add_term(::std::move(key_diff.second), c * ::std::move(key_diff.first));
            }
        }

        return retval;
    }
}

namespace detail
{

// Meta-programming for the selection of the
// integrate() algorithm.
// NOTE: this currently supports only the case
// in which the monomial is integrable and the
// coefficient is differentiable, with a derivative
// which is always zero (i.e., constant coefficients).
template <typename T>
constexpr auto poly_integrate_algorithm_impl()
{
    using rT = remove_cvref_t<T>;

    // Shortcut for signalling that the integrate() implementation
    // is not well-defined.
    [[maybe_unused]] constexpr auto failure = ::std::make_pair(0, ::obake::detail::type_c<void>{});

    if constexpr (!is_polynomial_v<rT>) {
        // Not a polynomial.
        return failure;
    } else {
        using cf_t = series_cf_t<rT>;
        using key_t = series_key_t<rT>;

        if constexpr (::std::conjunction_v<is_differentiable<const cf_t &>, is_integrable_monomial<const key_t &>,
                                           is_symbols_mergeable_key<const key_t &>>) {
            // cf is differentiable, key is integrable and symbol mergeable.
            using cf_diff_t = ::obake::detail::diff_t<const cf_t &>;
            using key_int_t = typename ::obake::detail::monomial_integrate_t<const key_t &>::first_type;

            // Fetch the type of the division of the coefficient
            // by key_int_t (const lref vs rvalue).
            using quot_t = detected_t<::obake::detail::div_t, const cf_t &, key_int_t>;

            if constexpr (::std::conjunction_v<is_zero_testable<cf_diff_t>,
                                               // NOTE: this condition also checks
                                               // that quot_t is detected (nonesuch
                                               // cannot be a coefficient type).
                                               ::std::is_same<quot_t, cf_t>>) {
                // Special case: the differentiation of the coefficient is zero-testable,
                // and quot_t is the original coefficient type. In this case, we can implement
                // integration by repeated term insertions on a series of type rT.
                return ::std::make_pair(2, ::obake::detail::type_c<rT>{});
            } else {
                // General case: the return type is quot_t * const rT &.
                using ret_t = detected_t<::obake::detail::mul_t, quot_t, const rT &>;

                if constexpr (::std::conjunction_v<
                                  //  Ensure quot_t is detected, as we use it in the definition of ret_t.
                                  is_detected<::obake::detail::div_t, const cf_t &, key_int_t>,
                                  // The return type must be accumulable.
                                  // NOTE: this condition also checks that ret_t is detected,
                                  // as nonesuch is not compound addable.
                                  is_compound_addable<::std::add_lvalue_reference_t<ret_t>, ret_t>,
                                  // Need to init ret_t to zero for accumulation.
                                  ::std::is_constructible<ret_t, int>,
                                  // Need to construct cf_t from 1 for the temporary
                                  // polynomials.
                                  ::std::is_constructible<cf_t, int>,
                                  // Need to test that the derivative of the coefficient is zero.
                                  is_zero_testable<cf_diff_t>>) {
                    return ::std::make_pair(1, ::obake::detail::type_c<ret_t>{});
                } else {
                    return failure;
                }
            }
        } else {
            return failure;
        }
    }
}

template <typename T>
inline constexpr auto poly_integrate_algorithm = detail::poly_integrate_algorithm_impl<T>();

template <typename T>
inline constexpr int poly_integrate_algo = poly_integrate_algorithm<T>.first;

template <typename T>
using poly_integrate_ret_t = typename decltype(poly_integrate_algorithm<T>.second)::type;

} // namespace detail

template <typename T, ::std::enable_if_t<detail::poly_integrate_algo<T &&> != 0, int> = 0>
inline detail::poly_integrate_ret_t<T &&> integrate(T &&x_, const ::std::string &s)
{
    using ret_t = detail::poly_integrate_ret_t<T &&>;
    using rT = remove_cvref_t<T>;

    // The implementation function.
    auto impl = [&s](const rT &x, symbol_idx idx) {
        constexpr auto algo = detail::poly_integrate_algo<T &&>;

        // Sanity check.
        static_assert(algo == 1 || algo == 2);

        // Cache the symbol set.
        const auto &ss = x.get_symbol_set();
        // idx has to be present.
        assert(idx != ss.size());

        // Error message if a coefficient has nonzero derivative with respect to s.
        const auto cf_diff_err_msg = "The current polynomial integration algorithm requires the derivatives of all "
                                     "coefficients with respect to the symbol '"
                                     + s + "' to be zero, but a coefficient with nonzero derivative was detected";

        if constexpr (algo == 1) {
            // The general algorithm.
            // Init temp poly that we will use in the loop below.
            // This will represent the integral of the original monomial
            // as a series of type rT.
            rT tmp_p;
            tmp_p.set_symbol_set(ss);

            // Produce retval by accumulation.
            ret_t retval(0);
            for (const auto &t : x) {
                const auto &c = t.second;

                if (obake_unlikely(!::obake::is_zero(::obake::diff(c, s)))) {
                    obake_throw(::std::invalid_argument, cf_diff_err_msg);
                }

                // Do the monomial integration.
                auto key_int(::obake::monomial_integrate(t.first, idx, ss));

                // Prepare the temp poly.
                tmp_p.clear_terms();
                tmp_p.add_term(::std::move(key_int.second), 1);

                // Put everything together.
                retval += c / ::std::move(key_int.first) * ::std::as_const(tmp_p);
            }

            return retval;
        } else {
            // Faster implementation via term insertions.
            // The return type must be the original poly type.
            static_assert(::std::is_same_v<ret_t, rT>);

            // Init retval, using the same symbol set
            // and segmentation from x, and reserving
            // the same size as x.
            ret_t retval;
            retval.set_symbol_set(ss);
            retval.set_n_segments(x.get_s_size());
            retval.reserve(x.size());

            for (const auto &t : x) {
                const auto &c = t.second;

                if (obake_unlikely(!::obake::is_zero(::obake::diff(c, s)))) {
                    obake_throw(::std::invalid_argument, cf_diff_err_msg);
                }

                // Do the monomial integration, mix it with the coefficient.
                auto key_int(::obake::monomial_integrate(t.first, idx, ss));
                // NOTE: here we could probably avoid most checks in the
                // term addition logic. Keep it in mind for the future.
                retval.add_term(::std::move(key_int.second), c / ::std::move(key_int.first));
            }

            return retval;
        }
    };

    // Cache the original symbol set.
    const auto &ss = x_.get_symbol_set();

    // Check if s is in the original symbol set.
    const auto it_s = ss.find(s);
    // Determine its index as well.
    const auto s_idx = ss.index_of(it_s);
    if (it_s == ss.cend() || *it_s != s) {
        // s is not in the original symbol set,
        // we will have to extend x with s.

        // Prepare the new symbol set.
        symbol_set::sequence_type seq;
        seq.reserve(ss.size() + 1u);
        seq.insert(seq.end(), ss.cbegin(), it_s);
        seq.push_back(s);
        seq.insert(seq.end(), it_s, ss.cend());
        assert(::std::is_sorted(seq.cbegin(), seq.cend()));
        symbol_set new_ss;
        new_ss.adopt_sequence(::boost::container::ordered_unique_range_t{}, ::std::move(seq));

        // Prepare the merged version of x.
        rT merged_x;
        merged_x.set_symbol_set(new_ss);
        ::obake::detail::series_sym_extender(merged_x, ::std::forward<T>(x_), symbol_idx_map<symbol_set>{{s_idx, {s}}});

        // Run the implementation on merged_x.
        return impl(merged_x, s_idx);
    } else {
        // s is in the original symbol set, run
        // the implementation directly on x_.
        return impl(x_, s_idx);
    }
}

} // namespace polynomials

} // namespace obake

#endif<|MERGE_RESOLUTION|>--- conflicted
+++ resolved
@@ -423,24 +423,6 @@
     }
 };
 
-<<<<<<< HEAD
-// Add an input value y to another value x, a reference
-// to which is created on construction.
-template <typename T>
-struct poly_mul_impl_degree_adder {
-    // Ensure def-constructability.
-    poly_mul_impl_degree_adder() : x_ptr(nullptr) {}
-    explicit poly_mul_impl_degree_adder(const T *ptr) : x_ptr(ptr) {}
-    template <typename U>
-    auto operator()(const U &y) const
-    {
-        assert(x_ptr != nullptr);
-
-        return *x_ptr + y;
-    }
-    const T *x_ptr;
-};
-
 // Estimate the size of the product of two input polynomials.
 // S1 and S2 are the types of the polyomials, x and y the polynomials
 // represented as vectors of terms. The extra arguments represent
@@ -701,8 +683,6 @@
     }
 }
 
-=======
->>>>>>> 5b398b21
 // The multi-threaded homomorphic implementation.
 template <typename Ret, typename T, typename U, typename... Args>
 inline void poly_mul_impl_mt_hm(Ret &retval, const T &x, const U &y, const Args &... args)
