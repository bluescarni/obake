--- conflicted
+++ resolved
@@ -506,7 +506,6 @@
     // NOTE: workaround for a GCC 7 issue.
     using vidx2_size_t = typename ::std::vector<decltype(y.size())>::size_type;
 
-<<<<<<< HEAD
     // Compute in parallel the size estimation and the
     // total number of term-by-term multiplications.
     ::mppp::integer<1> c_est, tot_n_mults;
@@ -568,7 +567,7 @@
                         ::mppp::integer<1> acc_y;
 
                         // Temporary object for monomial multiplications.
-                        key_type tmp_key;
+                        key_type tmp_key(ss);
 
                         for (auto idx1 : vidx1_copy) {
                             // Get the upper limit for indexing in vidx2.
@@ -649,69 +648,6 @@
                             // how many terms were skipped due to the truncation
                             // limits).
                             cur += acc_y;
-=======
-    // Run the trials.
-    // NOTE: ideally, we would like to select without repetition random term-by-term
-    // multiplications. This could be done by mapping the two sizes of v1 and v2
-    // into a single integer N (k-packing style), and then using a linear congruential
-    // generator with period N which guarantees that there are no repetitions within
-    // that period. See:
-    // https://stackoverflow.com/questions/9755538/how-do-i-create-a-list-of-random-numbers-without-duplicates/53646842
-    // https://en.wikipedia.org/wiki/Linear_congruential_generator
-    // (see the SO answer a bit down the page).
-    // However, I don't know how this would work when truncation is involved.
-    // The current approach is to shuffle v1 and then pick randomly into v2.
-    // This result in a choice of index in v1 without repetitions, but the
-    // random picking in v2 could have repetitions, so it's not precisely
-    // equivalent to having truly random term-by-term multiplications.
-    const auto c_est = ::tbb::parallel_reduce(
-        ::tbb::blocked_range<unsigned>(0, ntrials), ::mppp::integer<1>{},
-        [multiplier, &degree_data, &x, &y, &vidx1, &vidx2, &ss, &args...](const auto &range, ::mppp::integer<1> cur) {
-            // Make a local copy of vidx1.
-            auto vidx1_copy(vidx1);
-
-            // Prepare a distribution for randomly indexing into vidx2.
-            using dist_type = ::std::uniform_int_distribution<vidx2_size_t>;
-            using dist_param_type = typename dist_type::param_type;
-            dist_type idist;
-
-            // Init the hash set we will be using for the trials.
-            // NOTE: use exactly the same hasher/comparer as in series.hpp, so that
-            // we are sure we are being consistent wrt type requirements, etc.
-            using local_set = ::absl::flat_hash_set<key_type, ::obake::detail::series_key_hasher,
-                                                    ::obake::detail::series_key_comparer>;
-            local_set ls;
-            ls.reserve(::obake::safe_cast<decltype(ls.size())>(vidx1.size()));
-
-            for (auto i = range.begin(); i != range.end(); ++i) {
-                // Init a random engine for this trial, mixing compile
-                // time randomness with the current trial index.
-                constexpr ::std::uint64_t s1 = 14295768699618639914ull;
-                constexpr ::std::uint64_t s2 = 12042842946850383048ull;
-                ::obake::detail::xoroshiro128_plus rng{static_cast<::std::uint64_t>(i + s1),
-                                                       static_cast<::std::uint64_t>(i + s2)};
-
-                // Shuffle the indices into the first series.
-                ::std::shuffle(vidx1_copy.begin(), vidx1_copy.end(), rng);
-
-                // This will be used to determine the average number of terms in y
-                // that participate in the multiplication. It is used only in case
-                // there are no collisions at the end of the loop below.
-                ::mppp::integer<1> acc_y;
-
-                // Temporary object for monomial multiplications.
-                key_type tmp_key(ss);
-
-                for (auto idx1 : vidx1_copy) {
-                    // Get the upper limit for indexing in vidx2.
-                    // NOTE: this will be an index into a vector of indices.
-                    const auto limit = [&degree_data, idx1, &vidx2, &args...]() {
-                        if constexpr (sizeof...(args) == 0u) {
-                            // Untruncated case, just return the size of vidx2.
-                            ::obake::detail::ignore(degree_data, idx1);
-
-                            return vidx2.size();
->>>>>>> 7a43d970
                         } else {
                             // We detected a duplicate term, use the
                             // quadratic estimate.
