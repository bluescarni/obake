// Copyright 2019 Francesco Biscani (bluescarni@gmail.com)
//
// This file is part of the obake library.
//
// This Source Code Form is subject to the terms of the Mozilla
// Public License v. 2.0. If a copy of the MPL was not distributed
// with this file, You can obtain one at http://mozilla.org/MPL/2.0/.

// xoroshiro128+ implementation, slightly adapted from:
// http://vigna.di.unimi.it/xorshift/xoroshiro128plus.c
// See also:
// https://en.wikipedia.org/wiki/Xoroshiro128%2B
// Original copyright notice follows:

/*  Written in 2016-2018 by David Blackman and Sebastiano Vigna (vigna@acm.org)

To the extent possible under law, the author has dedicated all copyright
and related and neighboring rights to this software to the public domain
worldwide. This software is distributed without any warranty.

See <http://creativecommons.org/publicdomain/zero/1.0/>. */

#ifndef OBAKE_DETAIL_XOROSHIRO128_PLUS_HPP
#define OBAKE_DETAIL_XOROSHIRO128_PLUS_HPP

#include <cstdint>

#include <obake/detail/limits.hpp>
#include <obake/type_traits.hpp>

namespace obake::detail
{

// NOTE: constexpr implementation, thus usable at compile-time.
struct xoroshiro128_plus {
    static constexpr ::std::uint64_t rotl(const ::std::uint64_t &x, int k)
    {
        return (x << k) | (x >> (64 - k));
    }

    // Constructor from seed state (2 64-bit values).
    constexpr explicit xoroshiro128_plus(const ::std::uint64_t &s0, const ::std::uint64_t &s1) : m_state{s0, s1} {}

    // Compute the next 64-bit value in the sequence.
    constexpr ::std::uint64_t next()
    {
        const auto s0 = m_state[0];
        auto s1 = m_state[1];
        const auto result = s0 + s1;

        s1 ^= s0;
        m_state[0] = xoroshiro128_plus::rotl(s0, 24) ^ s1 ^ (s1 << 16);
        m_state[1] = xoroshiro128_plus::rotl(s1, 37);

        return result;
    }

    // Generate an integral value of type Int
    // with uniform probability within the whole range.
    template <typename Int>
    constexpr Int random()
    {
        static_assert(is_integral_v<Int>);

        // NOTE: generate using the unsigned counterpart,
        // cast to Int at the end.
        using uint_t = make_unsigned_t<Int>;
        // Total number of bits in the *unsigned* counterpart.
        constexpr auto tot_nbits = limits_digits<uint_t>;

        // Generate the first 64 bits.
        auto u_retval = static_cast<uint_t>(next());

        if constexpr (tot_nbits > 64) {
            // If the bit width is larger than 64, generate
            // the remaining bits in chunks of 64.
            // NOTE: i = number of bits yet to be generated.
            for (auto i = tot_nbits - 64; i > 0; i -= 64) {
                u_retval <<= 64;
                u_retval += static_cast<uint_t>(next());
            }
        }

        // Cast back to the original type.
        // NOTE: in case Int is signed, this operation is
        // implementation-defined up to C++20, and from C++20
        // this follows the rules of two's complement arithmetic.
        // In practice, all implementations follow two's complement
        // even before C++20.
        return static_cast<Int>(u_retval);
    }

    // Provide also an interface compatible with the UniformRandomBitGenerator concept:
    // https://en.cppreference.com/w/cpp/named_req/UniformRandomBitGenerator
    using result_type = ::std::uint64_t;
<<<<<<< HEAD
    constexpr result_type min() const
    {
        return 0;
    }
    constexpr result_type max() const
=======
    static constexpr result_type min()
    {
        return 0;
    }
    static constexpr result_type max()
>>>>>>> 4f2a0a2f
    {
        return limits_max<result_type>;
    }
    constexpr result_type operator()()
    {
        return next();
    }

    ::std::uint64_t m_state[2];
};

} // namespace obake::detail

#endif<|MERGE_RESOLUTION|>--- conflicted
+++ resolved
@@ -93,19 +93,11 @@
     // Provide also an interface compatible with the UniformRandomBitGenerator concept:
     // https://en.cppreference.com/w/cpp/named_req/UniformRandomBitGenerator
     using result_type = ::std::uint64_t;
-<<<<<<< HEAD
-    constexpr result_type min() const
-    {
-        return 0;
-    }
-    constexpr result_type max() const
-=======
     static constexpr result_type min()
     {
         return 0;
     }
     static constexpr result_type max()
->>>>>>> 4f2a0a2f
     {
         return limits_max<result_type>;
     }
