--- conflicted
+++ resolved
@@ -295,17 +295,40 @@
 {
 
 #if defined(__clang__)
-<<<<<<< HEAD
 
 #pragma clang diagnostic push
 #pragma clang diagnostic ignored "-Wincrement-bool"
 
 #endif
 
-template <typename T>
-using preinc_t = decltype(++::std::declval<T>());
-
-=======
+    template <typename T>
+    using preinc_t = decltype(++::std::declval<T>());
+
+#if defined(__clang__)
+
+#pragma clang diagnostic pop
+
+#endif
+
+} // namespace detail
+
+// Pre-incrementable type-trait.
+template <typename T>
+using is_pre_incrementable = is_detected<detail::preinc_t, T>;
+
+template <typename T>
+inline constexpr bool is_pre_incrementable_v = is_pre_incrementable<T>::value;
+
+template <typename T>
+concept PreIncrementable = requires(T &&x)
+{
+    ++::std::forward<T>(x);
+};
+
+namespace detail
+{
+
+#if defined(__clang__)
 
 #pragma clang diagnostic push
 #pragma clang diagnostic ignored "-Wincrement-bool"
@@ -313,55 +336,8 @@
 #endif
 
     template <typename T>
-    using preinc_t = decltype(++::std::declval<T>());
-
->>>>>>> 5f9a9220
-#if defined(__clang__)
-
-#pragma clang diagnostic pop
-
-#endif
-
-} // namespace detail
-
-// Pre-incrementable type-trait.
-template <typename T>
-using is_pre_incrementable = is_detected<detail::preinc_t, T>;
-
-template <typename T>
-inline constexpr bool is_pre_incrementable_v = is_pre_incrementable<T>::value;
-
-template <typename T>
-concept PreIncrementable = requires(T &&x)
-{
-    ++::std::forward<T>(x);
-};
-
-namespace detail
-{
-
-#if defined(__clang__)
-<<<<<<< HEAD
-
-#pragma clang diagnostic push
-#pragma clang diagnostic ignored "-Wincrement-bool"
-
-#endif
-
-template <typename T>
-using postinc_t = decltype(::std::declval<T>()++);
-
-=======
-
-#pragma clang diagnostic push
-#pragma clang diagnostic ignored "-Wincrement-bool"
-
-#endif
-
-    template <typename T>
     using postinc_t = decltype(::std::declval<T>()++);
 
->>>>>>> 5f9a9220
 #if defined(__clang__)
 
 #pragma clang diagnostic pop
