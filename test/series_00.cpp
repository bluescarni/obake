// Copyright 2019 Francesco Biscani (bluescarni@gmail.com)
//
// This file is part of the obake library.
//
// This Source Code Form is subject to the terms of the Mozilla
// Public License v. 2.0. If a copy of the MPL was not distributed
// with this file, You can obtain one at http://mozilla.org/MPL/2.0/.

#include <algorithm>
#include <exception>
#include <initializer_list>
#include <limits>
#include <stdexcept>
#include <string>
#include <tuple>
#include <type_traits>
#include <utility>

#include <boost/algorithm/string/predicate.hpp>
#include <boost/lexical_cast.hpp>

#include <mp++/config.hpp>
#include <mp++/integer.hpp>
#include <mp++/rational.hpp>

#if defined(MPPP_WITH_MPFR)
#include <mp++/real.hpp>
#endif

#include <obake/config.hpp>
#include <obake/detail/tuple_for_each.hpp>
#include <obake/polynomials/packed_monomial.hpp>
#include <obake/series.hpp>
#include <obake/symbols.hpp>
#include <obake/type_traits.hpp>

#include "catch.hpp"
#include "test_utils.hpp"

using namespace obake;

using int_t = mppp::integer<1>;
using rat_t = mppp::rational<1>;

#if defined(MPPP_WITH_MPFR)

using real = mppp::real;

#endif

TEST_CASE("cf_key_concepts")
{
    obake_test::disable_slow_stack_traces();

    using pm_t = packed_monomial<int>;

    REQUIRE(!is_cf_v<void>);
    REQUIRE(!is_key_v<void>);

    REQUIRE(is_cf_v<int>);
    REQUIRE(is_cf_v<double>);
    REQUIRE(!is_cf_v<const double>);
    REQUIRE(!is_cf_v<double &>);
    REQUIRE(!is_cf_v<const double &>);
    REQUIRE(!is_cf_v<double &&>);

    REQUIRE(is_key_v<pm_t>);
    REQUIRE(!is_key_v<const pm_t>);
    REQUIRE(!is_key_v<pm_t &>);
    REQUIRE(!is_key_v<const pm_t &>);
    REQUIRE(!is_key_v<pm_t &&>);

#if defined(OBAKE_HAVE_CONCEPTS)
    REQUIRE(!Cf<void>);
    REQUIRE(!Key<void>);

    REQUIRE(Cf<int>);
    REQUIRE(Cf<double>);
    REQUIRE(!Cf<const double>);
    REQUIRE(!Cf<double &>);
    REQUIRE(!Cf<const double &>);
    REQUIRE(!Cf<double &&>);

    REQUIRE(Key<pm_t>);
    REQUIRE(!Key<const pm_t>);
    REQUIRE(!Key<pm_t &>);
    REQUIRE(!Key<const pm_t &>);
    REQUIRE(!Key<pm_t &&>);
#endif
}

TEST_CASE("series_rank")
{
    using pm_t = packed_monomial<int>;
    using series_t = series<pm_t, rat_t, void>;
    using series2_t = series<pm_t, series_t, void>;

    REQUIRE(series_rank<void> == 0u);

    REQUIRE(series_rank<series_t> == 1u);
    REQUIRE(series_rank<series_t &> == 0u);
    REQUIRE(series_rank<const series_t> == 0u);
    REQUIRE(series_rank<const series_t &> == 0u);
    REQUIRE(series_rank<series_t &&> == 0u);

    REQUIRE(series_rank<series2_t> == 2u);
    REQUIRE(series_rank<series2_t &> == 0u);
    REQUIRE(series_rank<const series2_t> == 0u);
    REQUIRE(series_rank<const series2_t &> == 0u);
    REQUIRE(series_rank<series2_t &&> == 0u);
}

TEST_CASE("series_cf_key_tag_t")
{
    using pm_t = packed_monomial<int>;
    using series_t = series<pm_t, rat_t, void>;

    REQUIRE(std::is_same_v<pm_t, series_key_t<series_t>>);
    REQUIRE(std::is_same_v<rat_t, series_cf_t<series_t>>);
    REQUIRE(std::is_same_v<void, series_tag_t<series_t>>);

    REQUIRE(!is_detected_v<series_key_t, const series_t>);
    REQUIRE(!is_detected_v<series_cf_t, series_t &>);
    REQUIRE(!is_detected_v<series_key_t, const series_t &&>);
}

TEST_CASE("is_cvr_series")
{
    using pm_t = packed_monomial<int>;
    using series_t = series<pm_t, rat_t, void>;

    REQUIRE(!is_cvr_series_v<void>);
    REQUIRE(!is_cvr_series_v<int>);
    REQUIRE(!is_cvr_series_v<double>);

    REQUIRE(is_cvr_series_v<series_t>);
    REQUIRE(is_cvr_series_v<series_t &>);
    REQUIRE(is_cvr_series_v<const series_t &>);
    REQUIRE(is_cvr_series_v<series_t &&>);

#if defined(OBAKE_HAVE_CONCEPTS)
    REQUIRE(!CvrSeries<void>);
    REQUIRE(!CvrSeries<int>);
    REQUIRE(!CvrSeries<double>);

    REQUIRE(CvrSeries<series_t>);
    REQUIRE(CvrSeries<series_t &>);
    REQUIRE(CvrSeries<const series_t &>);
    REQUIRE(CvrSeries<series_t &&>);
#endif
}

TEST_CASE("add_term_primitives")
{
    using pm_t = packed_monomial<int>;
    using s1_t = series<pm_t, rat_t, void>;

    using detail::sat_assume_unique;
    using detail::sat_check_compat_key;
    using detail::sat_check_table_size;
    using detail::sat_check_zero;

    const auto vt = std::make_tuple(std::false_type{}, std::true_type{});

    detail::tuple_for_each(vt, [&](auto v_sign) {
        detail::tuple_for_each(vt, [&](auto v_cz) {
            detail::tuple_for_each(vt, [&](auto v_cck) {
                detail::tuple_for_each(vt, [&](auto v_cts) {
                    detail::tuple_for_each(vt, [&](auto v_au) {
                        // Insertion with an rvalue.
                        s1_t s1;
                        s1.set_symbol_set(symbol_set{"x", "y", "z"});
                        detail::series_add_term_table<v_sign.value, static_cast<sat_check_zero>(v_cz.value),
                                                      static_cast<sat_check_compat_key>(v_cck.value),
                                                      static_cast<sat_check_table_size>(v_cts.value),
                                                      static_cast<sat_assume_unique>(v_au.value)>(
                            s1, s1._get_s_table()[0], pm_t{1, 2, 3}, rat_t{42});
                        REQUIRE(s1.size() == 1u);
                        REQUIRE(s1.begin()->first == pm_t{1, 2, 3});
                        if (v_sign.value) {
                            REQUIRE(s1.begin()->second == 42);
                        } else {
                            REQUIRE(s1.begin()->second == -42);
                        }

                        // Insertion with an lvalue.
                        rat_t q{42, 13};
                        s1 = s1_t{};
                        s1.set_symbol_set(symbol_set{"x", "y", "z"});
                        detail::series_add_term_table<v_sign.value, static_cast<sat_check_zero>(v_cz.value),
                                                      static_cast<sat_check_compat_key>(v_cck.value),
                                                      static_cast<sat_check_table_size>(v_cts.value),
                                                      static_cast<sat_assume_unique>(v_au.value)>(
                            s1, s1._get_s_table()[0], pm_t{1, 2, 3}, q);
                        REQUIRE(s1.size() == 1u);
                        REQUIRE(s1.begin()->first == pm_t{1, 2, 3});
                        if (v_sign.value) {
                            REQUIRE(s1.begin()->second == q);
                        } else {
                            REQUIRE(s1.begin()->second == -q);
                        }

                        // Insertion with a single argument that can be used to
                        // construct a coefficient.
                        s1 = s1_t{};
                        s1.set_symbol_set(symbol_set{"x", "y", "z"});
                        detail::series_add_term_table<v_sign.value, static_cast<sat_check_zero>(v_cz.value),
                                                      static_cast<sat_check_compat_key>(v_cck.value),
                                                      static_cast<sat_check_table_size>(v_cts.value),
                                                      static_cast<sat_assume_unique>(v_au.value)>(
                            s1, s1._get_s_table()[0], pm_t{1, 2, 3}, 42);
                        REQUIRE(s1.size() == 1u);
                        REQUIRE(s1.begin()->first == pm_t{1, 2, 3});
                        if (v_sign.value) {
                            REQUIRE(s1.begin()->second == 42);
                        } else {
                            REQUIRE(s1.begin()->second == -42);
                        }

                        // Insertion with multiple arguments that can be used to
                        // construct a coefficient.
                        s1 = s1_t{};
                        s1.set_symbol_set(symbol_set{"x", "y", "z"});
                        detail::series_add_term_table<v_sign.value, static_cast<sat_check_zero>(v_cz.value),
                                                      static_cast<sat_check_compat_key>(v_cck.value),
                                                      static_cast<sat_check_table_size>(v_cts.value),
                                                      static_cast<sat_assume_unique>(v_au.value)>(
                            s1, s1._get_s_table()[0], pm_t{1, 2, 3}, 42, 13);
                        REQUIRE(s1.size() == 1u);
                        REQUIRE(s1.begin()->first == pm_t{1, 2, 3});
                        if (v_sign.value) {
                            REQUIRE(s1.begin()->second == q);
                        } else {
                            REQUIRE(s1.begin()->second == -q);
                        }

                        // Same pattern as above, but make sure that coefficient add/sub happens.
                        // NOTE: test meaningful only if we are not assuming unique.
                        if (!v_au()) {
                            s1 = s1_t{};
                            s1.set_symbol_set(symbol_set{"x", "y", "z"});
                            detail::series_add_term_table<v_sign.value, static_cast<sat_check_zero>(v_cz.value),
                                                          static_cast<sat_check_compat_key>(v_cck.value),
                                                          static_cast<sat_check_table_size>(v_cts.value),
                                                          static_cast<sat_assume_unique>(v_au.value)>(
                                s1, s1._get_s_table()[0], pm_t{1, 2, 3}, rat_t{42});
                            detail::series_add_term_table<v_sign.value, static_cast<sat_check_zero>(v_cz.value),
                                                          static_cast<sat_check_compat_key>(v_cck.value),
                                                          static_cast<sat_check_table_size>(v_cts.value),
                                                          static_cast<sat_assume_unique>(v_au.value)>(
                                s1, s1._get_s_table()[0], pm_t{1, 2, 3}, rat_t{-6});
                            REQUIRE(s1.size() == 1u);
                            REQUIRE(s1.begin()->first == pm_t{1, 2, 3});
                            if (v_sign.value) {
                                REQUIRE(s1.begin()->second == 36);
                            } else {
                                REQUIRE(s1.begin()->second == -36);
                            }

                            s1 = s1_t{};
                            s1.set_symbol_set(symbol_set{"x", "y", "z"});
                            detail::series_add_term_table<v_sign.value, static_cast<sat_check_zero>(v_cz.value),
                                                          static_cast<sat_check_compat_key>(v_cck.value),
                                                          static_cast<sat_check_table_size>(v_cts.value),
                                                          static_cast<sat_assume_unique>(v_au.value)>(
                                s1, s1._get_s_table()[0], pm_t{1, 2, 3}, rat_t{42});
                            detail::series_add_term_table<v_sign.value, static_cast<sat_check_zero>(v_cz.value),
                                                          static_cast<sat_check_compat_key>(v_cck.value),
                                                          static_cast<sat_check_table_size>(v_cts.value),
                                                          static_cast<sat_assume_unique>(v_au.value)>(
                                s1, s1._get_s_table()[0], pm_t{1, 2, 3}, q);
                            REQUIRE(s1.size() == 1u);
                            REQUIRE(s1.begin()->first == pm_t{1, 2, 3});
                            if (v_sign.value) {
                                REQUIRE(s1.begin()->second == rat_t{588, 13});
                            } else {
                                REQUIRE(s1.begin()->second == -rat_t{588, 13});
                            }

                            s1 = s1_t{};
                            s1.set_symbol_set(symbol_set{"x", "y", "z"});
                            detail::series_add_term_table<v_sign.value, static_cast<sat_check_zero>(v_cz.value),
                                                          static_cast<sat_check_compat_key>(v_cck.value),
                                                          static_cast<sat_check_table_size>(v_cts.value),
                                                          static_cast<sat_assume_unique>(v_au.value)>(
                                s1, s1._get_s_table()[0], pm_t{1, 2, 3}, rat_t{42});
                            detail::series_add_term_table<v_sign.value, static_cast<sat_check_zero>(v_cz.value),
                                                          static_cast<sat_check_compat_key>(v_cck.value),
                                                          static_cast<sat_check_table_size>(v_cts.value),
                                                          static_cast<sat_assume_unique>(v_au.value)>(
                                s1, s1._get_s_table()[0], pm_t{1, 2, 3}, 1);
                            REQUIRE(s1.size() == 1u);
                            REQUIRE(s1.begin()->first == pm_t{1, 2, 3});
                            if (v_sign.value) {
                                REQUIRE(s1.begin()->second == 43);
                            } else {
                                REQUIRE(s1.begin()->second == -43);
                            }

                            s1 = s1_t{};
                            s1.set_symbol_set(symbol_set{"x", "y", "z"});
                            detail::series_add_term_table<v_sign.value, static_cast<sat_check_zero>(v_cz.value),
                                                          static_cast<sat_check_compat_key>(v_cck.value),
                                                          static_cast<sat_check_table_size>(v_cts.value),
                                                          static_cast<sat_assume_unique>(v_au.value)>(
                                s1, s1._get_s_table()[0], pm_t{1, 2, 3}, rat_t{42});
                            detail::series_add_term_table<v_sign.value, static_cast<sat_check_zero>(v_cz.value),
                                                          static_cast<sat_check_compat_key>(v_cck.value),
                                                          static_cast<sat_check_table_size>(v_cts.value),
                                                          static_cast<sat_assume_unique>(v_au.value)>(
                                s1, s1._get_s_table()[0], pm_t{1, 2, 3}, 42, 13);
                            REQUIRE(s1.size() == 1u);
                            REQUIRE(s1.begin()->first == pm_t{1, 2, 3});
                            if (v_sign.value) {
                                REQUIRE(s1.begin()->second == rat_t{588, 13});
                            } else {
                                REQUIRE(s1.begin()->second == -rat_t{588, 13});
                            }
                        }

                        // Check term annihilation or zero insertion.
                        if (v_cz()) {
                            s1 = s1_t{};
                            s1.set_symbol_set(symbol_set{"x", "y", "z"});
                            detail::series_add_term_table<v_sign.value, static_cast<sat_check_zero>(v_cz.value),
                                                          static_cast<sat_check_compat_key>(v_cck.value),
                                                          static_cast<sat_check_table_size>(v_cts.value),
                                                          static_cast<sat_assume_unique>(v_au.value)>(
                                s1, s1._get_s_table()[0], pm_t{1, 2, 3}, rat_t{0});
                            REQUIRE(s1.empty());

                            if (!v_au()) {
                                s1 = s1_t{};
                                s1.set_symbol_set(symbol_set{"x", "y", "z"});
                                detail::series_add_term_table<v_sign.value, static_cast<sat_check_zero>(v_cz.value),
                                                              static_cast<sat_check_compat_key>(v_cck.value),
                                                              static_cast<sat_check_table_size>(v_cts.value),
                                                              static_cast<sat_assume_unique>(v_au.value)>(
                                    s1, s1._get_s_table()[0], pm_t{1, 2, 3}, rat_t{42});
                                detail::series_add_term_table<v_sign.value, static_cast<sat_check_zero>(v_cz.value),
                                                              static_cast<sat_check_compat_key>(v_cck.value),
                                                              static_cast<sat_check_table_size>(v_cts.value),
                                                              static_cast<sat_assume_unique>(v_au.value)>(
                                    s1, s1._get_s_table()[0], pm_t{1, 2, 3}, rat_t{-42});
                                REQUIRE(s1.empty());
                            }
                        } else {
                            s1 = s1_t{};
                            s1.set_symbol_set(symbol_set{"x", "y", "z"});
                            detail::series_add_term_table<v_sign.value, static_cast<sat_check_zero>(v_cz.value),
                                                          static_cast<sat_check_compat_key>(v_cck.value),
                                                          static_cast<sat_check_table_size>(v_cts.value),
                                                          static_cast<sat_assume_unique>(v_au.value)>(
                                s1, s1._get_s_table()[0], pm_t{1, 2, 3}, rat_t{0});
                            REQUIRE(s1.size() == 1u);
                            REQUIRE(s1.begin()->first == pm_t{1, 2, 3});
                            REQUIRE(s1.begin()->second == 0);
                            s1.clear();

                            if (!v_au()) {
                                s1 = s1_t{};
                                s1.set_symbol_set(symbol_set{"x", "y", "z"});
                                detail::series_add_term_table<v_sign.value, static_cast<sat_check_zero>(v_cz.value),
                                                              static_cast<sat_check_compat_key>(v_cck.value),
                                                              static_cast<sat_check_table_size>(v_cts.value),
                                                              static_cast<sat_assume_unique>(v_au.value)>(
                                    s1, s1._get_s_table()[0], pm_t{1, 2, 3}, rat_t{42});
                                detail::series_add_term_table<v_sign.value, static_cast<sat_check_zero>(v_cz.value),
                                                              static_cast<sat_check_compat_key>(v_cck.value),
                                                              static_cast<sat_check_table_size>(v_cts.value),
                                                              static_cast<sat_assume_unique>(v_au.value)>(
                                    s1, s1._get_s_table()[0], pm_t{1, 2, 3}, rat_t{-42});
                                REQUIRE(s1.size() == 1u);
                                REQUIRE(s1.begin()->first == pm_t{1, 2, 3});
                                REQUIRE(s1.begin()->second == 0);
                                s1.clear();
                            }
                        }

#if defined(MPPP_WITH_MPFR)
                        // Test coefficient move semantics with mppp::real.
#if defined(_MSC_VER)
                        // MSVC bug in VS2019. using vs. typedef should make no difference
                        typedef series<pm_t, real, void> s2_t;
#else
                        using s2_t = series<pm_t, real, void>;
#endif

                        s2_t s2;
                        real r{42};
                        s2.set_symbol_set(symbol_set{"x", "y", "z"});
                        detail::series_add_term_table<v_sign.value, static_cast<sat_check_zero>(v_cz.value),
                                                      static_cast<sat_check_compat_key>(v_cck.value),
                                                      static_cast<sat_check_table_size>(v_cts.value),
                                                      static_cast<sat_assume_unique>(v_au.value)>(
                            s2, s2._get_s_table()[0], pm_t{1, 2, 3}, std::move(r));
                        REQUIRE(s2.size() == 1u);
                        REQUIRE(s2.begin()->first == pm_t{1, 2, 3});
                        if (v_sign.value) {
                            REQUIRE(s2.begin()->second == 42);
                        } else {
                            REQUIRE(s2.begin()->second == -42);
                        }
                        REQUIRE(r._get_mpfr_t()->_mpfr_d == nullptr);

                        if (!v_au()) {
                            r = real{4, std::numeric_limits<int>::digits * 10};
                            detail::series_add_term_table<v_sign.value, static_cast<sat_check_zero>(v_cz.value),
                                                          static_cast<sat_check_compat_key>(v_cck.value),
                                                          static_cast<sat_check_table_size>(v_cts.value),
                                                          static_cast<sat_assume_unique>(v_au.value)>(
                                s2, s2._get_s_table()[0], pm_t{1, 2, 3}, std::move(r));
                            REQUIRE(s2.size() == 1u);
                            REQUIRE(s2.begin()->first == pm_t{1, 2, 3});
                            if (v_sign.value) {
                                REQUIRE(s2.begin()->second == 46);
                            } else {
                                REQUIRE(s2.begin()->second == -46);
                            }
                            REQUIRE(r.get_prec() == mppp::detail::real_deduce_precision(0));
                        }

                        if (!v_au()) {
                            // Test throwing + clearing within the insertion primitive.
                            r = real{"nan", 100};
                            s1 = s1_t{};
                            s1.set_symbol_set(symbol_set{"x", "y", "z"});
                            detail::series_add_term_table<v_sign.value, static_cast<sat_check_zero>(v_cz.value),
                                                          static_cast<sat_check_compat_key>(v_cck.value),
                                                          static_cast<sat_check_table_size>(v_cts.value),
                                                          static_cast<sat_assume_unique>(v_au.value)>(
                                s1, s1._get_s_table()[0], pm_t{1, 2, 3}, 42);
                            detail::series_add_term_table<v_sign.value, static_cast<sat_check_zero>(v_cz.value),
                                                          static_cast<sat_check_compat_key>(v_cck.value),
                                                          static_cast<sat_check_table_size>(v_cts.value),
                                                          static_cast<sat_assume_unique>(v_au.value)>(
                                s1, s1._get_s_table()[0], pm_t{4, 5, 6}, -42);
                            REQUIRE(s1.size() == 2u);

                            OBAKE_REQUIRES_THROWS_CONTAINS(
                                (detail::series_add_term_table<v_sign.value, static_cast<sat_check_zero>(v_cz.value),
                                                               static_cast<sat_check_compat_key>(v_cck.value),
                                                               static_cast<sat_check_table_size>(v_cts.value),
                                                               static_cast<sat_assume_unique>(v_au.value)>(
                                    s1, s1._get_s_table()[0], pm_t{1, 2, 3}, r)),
                                std::exception, "Cannot convert a non-finite real to a rational");

                            REQUIRE(s1.empty());
                        }
#endif

                        // Tests with segmented table.
                        for (auto s_idx : {0u, 1u, 2u, 4u}) {
                            s1 = s1_t{};
                            s1.set_n_segments(s_idx);
                            s1.set_symbol_set(symbol_set{"x", "y", "z"});
                            detail::series_add_term<v_sign.value, static_cast<sat_check_zero>(v_cz.value),
                                                    static_cast<sat_check_compat_key>(v_cck.value),
                                                    static_cast<sat_check_table_size>(v_cts.value),
                                                    static_cast<sat_assume_unique>(v_au.value)>(s1, pm_t{1, 2, 3},
                                                                                                rat_t{42});
                            detail::series_add_term<v_sign.value, static_cast<sat_check_zero>(v_cz.value),
                                                    static_cast<sat_check_compat_key>(v_cck.value),
                                                    static_cast<sat_check_table_size>(v_cts.value),
                                                    static_cast<sat_assume_unique>(v_au.value)>(s1, pm_t{4, 5, 6},
                                                                                                rat_t{43});
                            detail::series_add_term<v_sign.value, static_cast<sat_check_zero>(v_cz.value),
                                                    static_cast<sat_check_compat_key>(v_cck.value),
                                                    static_cast<sat_check_table_size>(v_cts.value),
                                                    static_cast<sat_assume_unique>(v_au.value)>(s1, pm_t{7, 8, 9},
                                                                                                rat_t{44});
                            REQUIRE(s1.size() == 3u);
                            if (v_sign.value) {
                                REQUIRE(std::all_of(s1.cbegin(), s1.cend(), [](const auto &p) {
                                    return p.second == 42 || p.second == 43 || p.second == 44;
                                }));
                            } else {
                                REQUIRE(std::all_of(s1.cbegin(), s1.cend(), [](const auto &p) {
                                    return p.second == -42 || p.second == -43 || p.second == -44;
                                }));
                            }
                        }

                        for (auto s_idx : {0u, 1u, 2u, 4u}) {
                            q = rat_t{42, 13};
                            s1 = s1_t{};
                            s1.set_n_segments(s_idx);
                            s1.set_symbol_set(symbol_set{"x", "y", "z"});
                            detail::series_add_term<v_sign.value, static_cast<sat_check_zero>(v_cz.value),
                                                    static_cast<sat_check_compat_key>(v_cck.value),
                                                    static_cast<sat_check_table_size>(v_cts.value),
                                                    static_cast<sat_assume_unique>(v_au.value)>(s1, pm_t{1, 2, 3}, q);
                            q += 1;
                            detail::series_add_term<v_sign.value, static_cast<sat_check_zero>(v_cz.value),
                                                    static_cast<sat_check_compat_key>(v_cck.value),
                                                    static_cast<sat_check_table_size>(v_cts.value),
                                                    static_cast<sat_assume_unique>(v_au.value)>(s1, pm_t{4, 5, 6}, q);
                            q += 1;
                            detail::series_add_term<v_sign.value, static_cast<sat_check_zero>(v_cz.value),
                                                    static_cast<sat_check_compat_key>(v_cck.value),
                                                    static_cast<sat_check_table_size>(v_cts.value),
                                                    static_cast<sat_assume_unique>(v_au.value)>(s1, pm_t{7, 8, 9}, q);
                            REQUIRE(s1.size() == 3u);
                            if (v_sign.value) {
                                REQUIRE(std::all_of(s1.cbegin(), s1.cend(), [](const auto &p) {
                                    return p.second == rat_t{42, 13} || p.second == rat_t{42, 13} + 1
                                           || p.second == rat_t{42, 13} + 2;
                                }));
                            } else {
                                REQUIRE(std::all_of(s1.cbegin(), s1.cend(), [](const auto &p) {
                                    return p.second == rat_t{-42, 13} || p.second == rat_t{-42, 13} - 1
                                           || p.second == rat_t{-42, 13} - 2;
                                }));
                            }
                        }

                        for (auto s_idx : {0u, 1u, 2u, 4u}) {
                            s1 = s1_t{};
                            s1.set_n_segments(s_idx);
                            s1.set_symbol_set(symbol_set{"x", "y", "z"});
                            detail::series_add_term<v_sign.value, static_cast<sat_check_zero>(v_cz.value),
                                                    static_cast<sat_check_compat_key>(v_cck.value),
                                                    static_cast<sat_check_table_size>(v_cts.value),
                                                    static_cast<sat_assume_unique>(v_au.value)>(s1, pm_t{1, 2, 3}, 42);
                            detail::series_add_term<v_sign.value, static_cast<sat_check_zero>(v_cz.value),
                                                    static_cast<sat_check_compat_key>(v_cck.value),
                                                    static_cast<sat_check_table_size>(v_cts.value),
                                                    static_cast<sat_assume_unique>(v_au.value)>(s1, pm_t{4, 5, 6}, 43);
                            detail::series_add_term<v_sign.value, static_cast<sat_check_zero>(v_cz.value),
                                                    static_cast<sat_check_compat_key>(v_cck.value),
                                                    static_cast<sat_check_table_size>(v_cts.value),
                                                    static_cast<sat_assume_unique>(v_au.value)>(s1, pm_t{7, 8, 9}, 44);
                            REQUIRE(s1.size() == 3u);
                            if (v_sign.value) {
                                REQUIRE(std::all_of(s1.cbegin(), s1.cend(), [](const auto &p) {
                                    return p.second == 42 || p.second == 43 || p.second == 44;
                                }));
                            } else {
                                REQUIRE(std::all_of(s1.cbegin(), s1.cend(), [](const auto &p) {
                                    return p.second == -42 || p.second == -43 || p.second == -44;
                                }));
                            }
                        }

                        for (auto s_idx : {0u, 1u, 2u, 4u}) {
                            s1 = s1_t{};
                            s1.set_n_segments(s_idx);
                            s1.set_symbol_set(symbol_set{"x", "y", "z"});
                            detail::series_add_term<v_sign.value, static_cast<sat_check_zero>(v_cz.value),
                                                    static_cast<sat_check_compat_key>(v_cck.value),
                                                    static_cast<sat_check_table_size>(v_cts.value),
                                                    static_cast<sat_assume_unique>(v_au.value)>(s1, pm_t{1, 2, 3}, 42,
                                                                                                13);
                            detail::series_add_term<v_sign.value, static_cast<sat_check_zero>(v_cz.value),
                                                    static_cast<sat_check_compat_key>(v_cck.value),
                                                    static_cast<sat_check_table_size>(v_cts.value),
                                                    static_cast<sat_assume_unique>(v_au.value)>(s1, pm_t{4, 5, 6}, 43,
                                                                                                13);
                            detail::series_add_term<v_sign.value, static_cast<sat_check_zero>(v_cz.value),
                                                    static_cast<sat_check_compat_key>(v_cck.value),
                                                    static_cast<sat_check_table_size>(v_cts.value),
                                                    static_cast<sat_assume_unique>(v_au.value)>(s1, pm_t{7, 8, 9}, 44,
                                                                                                13);
                            REQUIRE(s1.size() == 3u);
                            if (v_sign.value) {
                                REQUIRE(std::all_of(s1.cbegin(), s1.cend(), [](const auto &p) {
                                    return p.second == rat_t{42, 13} || p.second == rat_t{43, 13}
                                           || p.second == rat_t{44, 13};
                                }));
                            } else {
                                REQUIRE(std::all_of(s1.cbegin(), s1.cend(), [](const auto &p) {
                                    return p.second == rat_t{-42, 13} || p.second == rat_t{-43, 13}
                                           || p.second == rat_t{-44, 13};
                                }));
                            }
                        }

                        if (!v_au()) {
                            for (auto s_idx : {0u, 1u, 2u, 4u}) {
                                s1 = s1_t{};
                                s1.set_n_segments(s_idx);
                                s1.set_symbol_set(symbol_set{"x", "y", "z"});
                                detail::series_add_term<v_sign.value, static_cast<sat_check_zero>(v_cz.value),
                                                        static_cast<sat_check_compat_key>(v_cck.value),
                                                        static_cast<sat_check_table_size>(v_cts.value),
                                                        static_cast<sat_assume_unique>(v_au.value)>(s1, pm_t{1, 2, 3},
                                                                                                    rat_t{42});
                                detail::series_add_term<v_sign.value, static_cast<sat_check_zero>(v_cz.value),
                                                        static_cast<sat_check_compat_key>(v_cck.value),
                                                        static_cast<sat_check_table_size>(v_cts.value),
                                                        static_cast<sat_assume_unique>(v_au.value)>(s1, pm_t{1, 2, 3},
                                                                                                    rat_t{43});
                                detail::series_add_term<v_sign.value, static_cast<sat_check_zero>(v_cz.value),
                                                        static_cast<sat_check_compat_key>(v_cck.value),
                                                        static_cast<sat_check_table_size>(v_cts.value),
                                                        static_cast<sat_assume_unique>(v_au.value)>(s1, pm_t{7, 8, 9},
                                                                                                    rat_t{44});
                                REQUIRE(s1.size() == 2u);
                                if (v_sign.value) {
                                    REQUIRE(std::all_of(s1.cbegin(), s1.cend(), [](const auto &p) {
                                        return p.second == 85 || p.second == 44;
                                    }));
                                } else {
                                    REQUIRE(std::all_of(s1.cbegin(), s1.cend(), [](const auto &p) {
                                        return p.second == -85 || p.second == -44;
                                    }));
                                }
                            }

                            for (auto s_idx : {0u, 1u, 2u, 4u}) {
                                q = 1;
                                s1 = s1_t{};
                                s1.set_n_segments(s_idx);
                                s1.set_symbol_set(symbol_set{"x", "y", "z"});
                                detail::series_add_term<v_sign.value, static_cast<sat_check_zero>(v_cz.value),
                                                        static_cast<sat_check_compat_key>(v_cck.value),
                                                        static_cast<sat_check_table_size>(v_cts.value),
                                                        static_cast<sat_assume_unique>(v_au.value)>(s1, pm_t{1, 2, 3},
                                                                                                    rat_t{42});
                                detail::series_add_term<v_sign.value, static_cast<sat_check_zero>(v_cz.value),
                                                        static_cast<sat_check_compat_key>(v_cck.value),
                                                        static_cast<sat_check_table_size>(v_cts.value),
                                                        static_cast<sat_assume_unique>(v_au.value)>(s1, pm_t{1, 2, 3},
                                                                                                    q);
                                detail::series_add_term<v_sign.value, static_cast<sat_check_zero>(v_cz.value),
                                                        static_cast<sat_check_compat_key>(v_cck.value),
                                                        static_cast<sat_check_table_size>(v_cts.value),
                                                        static_cast<sat_assume_unique>(v_au.value)>(s1, pm_t{7, 8, 9},
                                                                                                    rat_t{44});
                                REQUIRE(s1.size() == 2u);
                                if (v_sign.value) {
                                    REQUIRE(std::all_of(s1.cbegin(), s1.cend(), [](const auto &p) {
                                        return p.second == 43 || p.second == 44;
                                    }));
                                } else {
                                    REQUIRE(std::all_of(s1.cbegin(), s1.cend(), [](const auto &p) {
                                        return p.second == -43 || p.second == -44;
                                    }));
                                }
                            }

                            for (auto s_idx : {0u, 1u, 2u, 4u}) {
                                s1 = s1_t{};
                                s1.set_n_segments(s_idx);
                                s1.set_symbol_set(symbol_set{"x", "y", "z"});
                                detail::series_add_term<v_sign.value, static_cast<sat_check_zero>(v_cz.value),
                                                        static_cast<sat_check_compat_key>(v_cck.value),
                                                        static_cast<sat_check_table_size>(v_cts.value),
                                                        static_cast<sat_assume_unique>(v_au.value)>(s1, pm_t{1, 2, 3},
                                                                                                    rat_t{42});
                                detail::series_add_term<v_sign.value, static_cast<sat_check_zero>(v_cz.value),
                                                        static_cast<sat_check_compat_key>(v_cck.value),
                                                        static_cast<sat_check_table_size>(v_cts.value),
                                                        static_cast<sat_assume_unique>(v_au.value)>(s1, pm_t{1, 2, 3},
                                                                                                    1);
                                detail::series_add_term<v_sign.value, static_cast<sat_check_zero>(v_cz.value),
                                                        static_cast<sat_check_compat_key>(v_cck.value),
                                                        static_cast<sat_check_table_size>(v_cts.value),
                                                        static_cast<sat_assume_unique>(v_au.value)>(s1, pm_t{7, 8, 9},
                                                                                                    rat_t{44});
                                REQUIRE(s1.size() == 2u);
                                if (v_sign.value) {
                                    REQUIRE(std::all_of(s1.cbegin(), s1.cend(), [](const auto &p) {
                                        return p.second == 43 || p.second == 44;
                                    }));
                                } else {
                                    REQUIRE(std::all_of(s1.cbegin(), s1.cend(), [](const auto &p) {
                                        return p.second == -43 || p.second == -44;
                                    }));
                                }
                            }

                            for (auto s_idx : {0u, 1u, 2u, 4u}) {
                                s1 = s1_t{};
                                s1.set_n_segments(s_idx);
                                s1.set_symbol_set(symbol_set{"x", "y", "z"});
                                detail::series_add_term<v_sign.value, static_cast<sat_check_zero>(v_cz.value),
                                                        static_cast<sat_check_compat_key>(v_cck.value),
                                                        static_cast<sat_check_table_size>(v_cts.value),
                                                        static_cast<sat_assume_unique>(v_au.value)>(s1, pm_t{1, 2, 3},
                                                                                                    rat_t{42});
                                detail::series_add_term<v_sign.value, static_cast<sat_check_zero>(v_cz.value),
                                                        static_cast<sat_check_compat_key>(v_cck.value),
                                                        static_cast<sat_check_table_size>(v_cts.value),
                                                        static_cast<sat_assume_unique>(v_au.value)>(s1, pm_t{1, 2, 3},
                                                                                                    42, 13);
                                detail::series_add_term<v_sign.value, static_cast<sat_check_zero>(v_cz.value),
                                                        static_cast<sat_check_compat_key>(v_cck.value),
                                                        static_cast<sat_check_table_size>(v_cts.value),
                                                        static_cast<sat_assume_unique>(v_au.value)>(s1, pm_t{7, 8, 9},
                                                                                                    rat_t{44});
                                REQUIRE(s1.size() == 2u);
                                if (v_sign.value) {
                                    REQUIRE(std::all_of(s1.cbegin(), s1.cend(), [](const auto &p) {
                                        return p.second == rat_t{588, 13} || p.second == 44;
                                    }));
                                } else {
                                    REQUIRE(std::all_of(s1.cbegin(), s1.cend(), [](const auto &p) {
                                        return p.second == -rat_t{588, 13} || p.second == -44;
                                    }));
                                }
                            }
                        }

                        // Check term annihilation or zero insertion.
                        if (v_cz()) {
                            for (auto s_idx : {0u, 1u, 2u, 4u}) {
                                s1 = s1_t{};
                                s1.set_n_segments(s_idx);
                                s1.set_symbol_set(symbol_set{"x", "y", "z"});
                                detail::series_add_term<v_sign.value, static_cast<sat_check_zero>(v_cz.value),
                                                        static_cast<sat_check_compat_key>(v_cck.value),
                                                        static_cast<sat_check_table_size>(v_cts.value),
                                                        static_cast<sat_assume_unique>(v_au.value)>(s1, pm_t{1, 2, 3},
                                                                                                    rat_t{});
                                detail::series_add_term<v_sign.value, static_cast<sat_check_zero>(v_cz.value),
                                                        static_cast<sat_check_compat_key>(v_cck.value),
                                                        static_cast<sat_check_table_size>(v_cts.value),
                                                        static_cast<sat_assume_unique>(v_au.value)>(s1, pm_t{7, 8, 9},
                                                                                                    rat_t{44});
                                REQUIRE(s1.size() == 1u);
                                if (v_sign.value) {
                                    REQUIRE(s1.begin()->second == 44);
                                } else {
                                    REQUIRE(s1.begin()->second == -44);
                                }
                            }

                            if (!v_au()) {
                                for (auto s_idx : {0u, 1u, 2u, 4u}) {
                                    s1 = s1_t{};
                                    s1.set_n_segments(s_idx);
                                    s1.set_symbol_set(symbol_set{"x", "y", "z"});
                                    detail::series_add_term<v_sign.value, static_cast<sat_check_zero>(v_cz.value),
                                                            static_cast<sat_check_compat_key>(v_cck.value),
                                                            static_cast<sat_check_table_size>(v_cts.value),
                                                            static_cast<sat_assume_unique>(v_au.value)>(
                                        s1, pm_t{1, 2, 3}, rat_t{42});
                                    detail::series_add_term<v_sign.value, static_cast<sat_check_zero>(v_cz.value),
                                                            static_cast<sat_check_compat_key>(v_cck.value),
                                                            static_cast<sat_check_table_size>(v_cts.value),
                                                            static_cast<sat_assume_unique>(v_au.value)>(
                                        s1, pm_t{1, 2, 3}, rat_t{-42});
                                    detail::series_add_term<v_sign.value, static_cast<sat_check_zero>(v_cz.value),
                                                            static_cast<sat_check_compat_key>(v_cck.value),
                                                            static_cast<sat_check_table_size>(v_cts.value),
                                                            static_cast<sat_assume_unique>(v_au.value)>(
                                        s1, pm_t{7, 8, 9}, rat_t{44});
                                    REQUIRE(s1.size() == 1u);
                                    if (v_sign.value) {
                                        REQUIRE(s1.begin()->second == 44);
                                    } else {
                                        REQUIRE(s1.begin()->second == -44);
                                    }
                                }
                            }
                        } else {
                            for (auto s_idx : {0u, 1u, 2u, 4u}) {
                                s1 = s1_t{};
                                s1.set_n_segments(s_idx);
                                s1.set_symbol_set(symbol_set{"x", "y", "z"});
                                detail::series_add_term<v_sign.value, static_cast<sat_check_zero>(v_cz.value),
                                                        static_cast<sat_check_compat_key>(v_cck.value),
                                                        static_cast<sat_check_table_size>(v_cts.value),
                                                        static_cast<sat_assume_unique>(v_au.value)>(s1, pm_t{1, 2, 3},
                                                                                                    rat_t{});
                                detail::series_add_term<v_sign.value, static_cast<sat_check_zero>(v_cz.value),
                                                        static_cast<sat_check_compat_key>(v_cck.value),
                                                        static_cast<sat_check_table_size>(v_cts.value),
                                                        static_cast<sat_assume_unique>(v_au.value)>(s1, pm_t{7, 8, 9},
                                                                                                    rat_t{44});
                                REQUIRE(s1.size() == 2u);
                                if (v_sign.value) {
                                    REQUIRE(std::all_of(s1.cbegin(), s1.cend(), [](const auto &p) {
                                        return p.second == rat_t{44} || p.second == 0;
                                    }));
                                } else {
                                    REQUIRE(std::all_of(s1.cbegin(), s1.cend(), [](const auto &p) {
                                        return p.second == -rat_t{44} || p.second == 0;
                                    }));
                                }
                                s1.clear();
                            }

                            if (!v_au()) {
                                for (auto s_idx : {0u, 1u, 2u, 4u}) {
                                    s1 = s1_t{};
                                    s1.set_n_segments(s_idx);
                                    s1.set_symbol_set(symbol_set{"x", "y", "z"});
                                    detail::series_add_term<v_sign.value, static_cast<sat_check_zero>(v_cz.value),
                                                            static_cast<sat_check_compat_key>(v_cck.value),
                                                            static_cast<sat_check_table_size>(v_cts.value),
                                                            static_cast<sat_assume_unique>(v_au.value)>(
                                        s1, pm_t{1, 2, 3}, rat_t{42});
                                    detail::series_add_term<v_sign.value, static_cast<sat_check_zero>(v_cz.value),
                                                            static_cast<sat_check_compat_key>(v_cck.value),
                                                            static_cast<sat_check_table_size>(v_cts.value),
                                                            static_cast<sat_assume_unique>(v_au.value)>(
                                        s1, pm_t{1, 2, 3}, rat_t{-42});
                                    detail::series_add_term<v_sign.value, static_cast<sat_check_zero>(v_cz.value),
                                                            static_cast<sat_check_compat_key>(v_cck.value),
                                                            static_cast<sat_check_table_size>(v_cts.value),
                                                            static_cast<sat_assume_unique>(v_au.value)>(
                                        s1, pm_t{7, 8, 9}, rat_t{44});
                                    REQUIRE(s1.size() == 2u);
                                    if (v_sign.value) {
                                        REQUIRE(std::all_of(s1.cbegin(), s1.cend(), [](const auto &p) {
                                            return p.second == rat_t{44} || p.second == 0;
                                        }));
                                    } else {
                                        REQUIRE(std::all_of(s1.cbegin(), s1.cend(), [](const auto &p) {
                                            return p.second == -rat_t{44} || p.second == 0;
                                        }));
                                    }
                                    s1.clear();
                                }
                            }
                        }

#if defined(MPPP_WITH_MPFR)
                        // Test coefficient move semantics with mppp::real.

                        for (auto s_idx : {0u, 1u, 2u, 4u}) {
                            s2 = s2_t{};
                            s2.set_n_segments(s_idx);
                            r = real{42};
                            s2.set_symbol_set(symbol_set{"x", "y", "z"});
                            detail::series_add_term<v_sign.value, static_cast<sat_check_zero>(v_cz.value),
                                                    static_cast<sat_check_compat_key>(v_cck.value),
                                                    static_cast<sat_check_table_size>(v_cts.value),
                                                    static_cast<sat_assume_unique>(v_au.value)>(s2, pm_t{1, 2, 3},
                                                                                                std::move(r));
                            REQUIRE(s2.size() == 1u);
                            REQUIRE(s2.begin()->first == pm_t{1, 2, 3});
                            if (v_sign.value) {
                                REQUIRE(s2.begin()->second == 42);
                            } else {
                                REQUIRE(s2.begin()->second == -42);
                            }
                            REQUIRE(r._get_mpfr_t()->_mpfr_d == nullptr);
                        }

                        if (!v_au()) {
                            r = real{4, std::numeric_limits<int>::digits * 10};
                            detail::series_add_term<v_sign.value, static_cast<sat_check_zero>(v_cz.value),
                                                    static_cast<sat_check_compat_key>(v_cck.value),
                                                    static_cast<sat_check_table_size>(v_cts.value),
                                                    static_cast<sat_assume_unique>(v_au.value)>(s2, pm_t{1, 2, 3},
                                                                                                std::move(r));
                            REQUIRE(s2.size() == 1u);
                            REQUIRE(s2.begin()->first == pm_t{1, 2, 3});
                            if (v_sign.value) {
                                REQUIRE(s2.begin()->second == 46);
                            } else {
                                REQUIRE(s2.begin()->second == -46);
                            }
                            REQUIRE(r.get_prec() == mppp::detail::real_deduce_precision(0));
                        }

                        if (!v_au()) {
                            // Test throwing + clearing within the insertion primitive.
                            r = real{"nan", 100};
                            s1 = s1_t{};
                            s1.set_symbol_set(symbol_set{"x", "y", "z"});
                            detail::series_add_term<v_sign.value, static_cast<sat_check_zero>(v_cz.value),
                                                    static_cast<sat_check_compat_key>(v_cck.value),
                                                    static_cast<sat_check_table_size>(v_cts.value),
                                                    static_cast<sat_assume_unique>(v_au.value)>(s1, pm_t{1, 2, 3}, 42);
                            detail::series_add_term<v_sign.value, static_cast<sat_check_zero>(v_cz.value),
                                                    static_cast<sat_check_compat_key>(v_cck.value),
                                                    static_cast<sat_check_table_size>(v_cts.value),
                                                    static_cast<sat_assume_unique>(v_au.value)>(s1, pm_t{4, 5, 6}, -42);
                            REQUIRE(s1.size() == 2u);

                            OBAKE_REQUIRES_THROWS_CONTAINS(
                                (detail::series_add_term<v_sign.value, static_cast<sat_check_zero>(v_cz.value),
                                                         static_cast<sat_check_compat_key>(v_cck.value),
                                                         static_cast<sat_check_table_size>(v_cts.value),
                                                         static_cast<sat_assume_unique>(v_au.value)>(s1, pm_t{1, 2, 3},
                                                                                                     r)),
                                std::exception, "Cannot convert a non-finite real to a rational");

                            REQUIRE(s1.empty());
                        }
#endif
                    });
                });
            });
        });
    });

    // Check throw in case of incompatible key.
    s1_t s1;
    s1.set_symbol_set(symbol_set{});
    OBAKE_REQUIRES_THROWS_CONTAINS(
        (detail::series_add_term_table<true, sat_check_zero::on, sat_check_compat_key::on, sat_check_table_size::on,
                                       sat_assume_unique::off>(s1, s1._get_s_table()[0], pm_t(1), 1)),
        std::invalid_argument, "not compatible with the series' symbol set");

    for (auto s_idx : {0u, 1u, 2u, 4u}) {
        s1 = s1_t{};
        s1.set_n_segments(s_idx);
        s1.set_symbol_set(symbol_set{});
        OBAKE_REQUIRES_THROWS_CONTAINS(
            (detail::series_add_term<true, sat_check_zero::on, sat_check_compat_key::on, sat_check_table_size::on,
                                     sat_assume_unique::off>(s1, pm_t(1), 1)),
            std::invalid_argument, "not compatible with the series' symbol set");
    }
}

TEST_CASE("series_basic")
{
    using pm_t = packed_monomial<int>;
    using series_t = series<pm_t, rat_t, void>;

    // Default construction.
    series_t s;

    REQUIRE(s.empty());
    REQUIRE(s.size() == 0u);
    REQUIRE(s._get_s_table().size() == 1u);
    REQUIRE(s.get_symbol_set() == symbol_set{});
    s.set_n_segments(4u);
    REQUIRE(s.empty());
    REQUIRE(s.size() == 0u);
    REQUIRE(s._get_s_table().size() == 16u);
    s.set_symbol_set(symbol_set{"x", "y", "z"});
    REQUIRE(s.get_symbol_set() == symbol_set{"x", "y", "z"});

    // Copy construction.
    symbol_set ss{"x"};

    s = series_t{};
    s.set_symbol_set(ss);
    s.add_term(pm_t{2}, 4);
    REQUIRE(boost::contains(boost::lexical_cast<std::string>(s), "4*x**2"));
    REQUIRE(s.size() == 1u);

    {
        auto s_copy(s);
        REQUIRE(boost::contains(boost::lexical_cast<std::string>(s_copy), "4*x**2"));
        REQUIRE(s_copy.size() == 1u);
        REQUIRE(s_copy.get_symbol_set() == ss);
        REQUIRE(s_copy._get_s_table().size() == 1u);
    }

    // Try with a segmented series too.
    s = series_t{};
    s.set_symbol_set(ss);
    s.set_n_segments(3);
    s.add_term(pm_t{2}, 4);
    s.add_term(pm_t{0}, -1);
    s.add_term(pm_t{1}, -2);
    s.add_term(pm_t{3}, 9);
    REQUIRE(boost::contains(boost::lexical_cast<std::string>(s), "4*x**2"));
    REQUIRE(s.size() == 4u);

    {
        auto s_copy(s);
        REQUIRE(boost::contains(boost::lexical_cast<std::string>(s_copy), "4*x**2"));
        REQUIRE(s_copy.size() == 4u);
        REQUIRE(s_copy.get_symbol_set() == ss);
        REQUIRE(s_copy._get_s_table().size() == 8u);
    }

    // Move construction.
    s = series_t{};
    s.set_symbol_set(ss);
    s.add_term(pm_t{2}, 4);
    REQUIRE(boost::contains(boost::lexical_cast<std::string>(s), "4*x**2"));
    REQUIRE(s.size() == 1u);

    {
        auto s_move(std::move(s));
        REQUIRE(boost::contains(boost::lexical_cast<std::string>(s_move), "4*x**2"));
        REQUIRE(s_move.size() == 1u);
        REQUIRE(s_move.get_symbol_set() == ss);
        REQUIRE(s_move._get_s_table().size() == 1u);

        // Revive s.
        s = std::move(s_move);

        REQUIRE(boost::contains(boost::lexical_cast<std::string>(s), "4*x**2"));
        REQUIRE(s.size() == 1u);
    }

    // Try with a segmented series too.
    s = series_t{};
    s.set_symbol_set(ss);
    s.set_n_segments(3);
    s.add_term(pm_t{2}, 4);
    s.add_term(pm_t{0}, -1);
    s.add_term(pm_t{1}, -2);
    s.add_term(pm_t{3}, 9);
    REQUIRE(boost::contains(boost::lexical_cast<std::string>(s), "4*x**2"));
    REQUIRE(s.size() == 4u);

    {
        auto s_move(std::move(s));
        REQUIRE(boost::contains(boost::lexical_cast<std::string>(s_move), "4*x**2"));
        REQUIRE(s_move.size() == 4u);
        REQUIRE(s_move.get_symbol_set() == ss);
        REQUIRE(s_move._get_s_table().size() == 8u);

        // Revive s.
        s = std::move(s_move);

        REQUIRE(boost::contains(boost::lexical_cast<std::string>(s), "4*x**2"));
        REQUIRE(s.size() == 4u);
    }

    // Copy assignment.
    s = series_t{};
    s.set_symbol_set(ss);
    s.add_term(pm_t{2}, 4);
    s.add_term(pm_t{0}, -1);
    s.add_term(pm_t{1}, -2);
    s.add_term(pm_t{3}, 9);

    {
        series_t s2;
        s2 = s;
        REQUIRE(boost::contains(boost::lexical_cast<std::string>(s2), "4*x**2"));
        REQUIRE(s2.size() == 4u);
        REQUIRE(s2.get_symbol_set() == ss);
        REQUIRE(s2._get_s_table().size() == 1u);
    }

    // Try with a segmented series too.
    s = series_t{};
    s.set_symbol_set(ss);
    s.set_n_segments(3);
    s.add_term(pm_t{2}, 4);
    s.add_term(pm_t{0}, -1);
    s.add_term(pm_t{1}, -2);
    s.add_term(pm_t{3}, 9);

    {
        series_t s2;
        s2 = s;
        REQUIRE(boost::contains(boost::lexical_cast<std::string>(s2), "4*x**2"));
        REQUIRE(s2.size() == 4u);
        REQUIRE(s2.get_symbol_set() == ss);
        REQUIRE(s2._get_s_table().size() == 8u);
    }

    // Move assignment.
    s = series_t{};
    s.set_symbol_set(ss);
    s.add_term(pm_t{2}, 4);
    s.add_term(pm_t{0}, -1);
    s.add_term(pm_t{1}, -2);
    s.add_term(pm_t{3}, 9);

    {
        series_t s2;
        s2 = std::move(s);
        REQUIRE(boost::contains(boost::lexical_cast<std::string>(s2), "4*x**2"));
        REQUIRE(s2.size() == 4u);
        REQUIRE(s2.get_symbol_set() == ss);
        REQUIRE(s2._get_s_table().size() == 1u);
    }

    // Try with a segmented series too.
    s = series_t{};
    s.set_symbol_set(ss);
    s.set_n_segments(3);
    s.add_term(pm_t{2}, 4);
    s.add_term(pm_t{0}, -1);
    s.add_term(pm_t{1}, -2);
    s.add_term(pm_t{3}, 9);

    {
        series_t s2;
        s2 = std::move(s);
        REQUIRE(boost::contains(boost::lexical_cast<std::string>(s2), "4*x**2"));
        REQUIRE(s2.size() == 4u);
        REQUIRE(s2.get_symbol_set() == ss);
        REQUIRE(s2._get_s_table().size() == 8u);
    }
}

TEST_CASE("series_generic_ctor")
{
    using pm_t = packed_monomial<int>;
    using s1_t = series<pm_t, rat_t, void>;
    using s1_int_t = series<pm_t, int_t, void>;
    using s1_double_t = series<pm_t, double, void>;
    using s2_t = series<pm_t, s1_t, void>;

#if defined(MPPP_WITH_MPFR)
    using s1_real_t = series<pm_t, real, void>;
#endif

    REQUIRE(!std::is_constructible_v<s1_t, void>);

    // Constructability from non-series type.
    REQUIRE(std::is_constructible_v<s1_t, int>);
    REQUIRE(std::is_constructible_v<s1_t, int &>);
    REQUIRE(std::is_constructible_v<s1_t, const int &>);

    s1_t s1{5};
    REQUIRE(s1.size() == 1u);
    REQUIRE(s1.get_symbol_set() == symbol_set{});
    REQUIRE(s1.begin()->second == 5);
    REQUIRE(s1.begin()->first == pm_t(symbol_set{}));

    s1 = s1_t{0.};
    REQUIRE(s1.empty());
    REQUIRE(s1.get_symbol_set() == symbol_set{});

    s1 = s1_t{"3/4"};
    REQUIRE(s1.size() == 1u);
    REQUIRE(s1.get_symbol_set() == symbol_set{});
    REQUIRE(s1.begin()->second == rat_t{3, 4});
    REQUIRE(s1.begin()->first == pm_t(symbol_set{}));

    s2_t s2{5};
    REQUIRE(s2.size() == 1u);
    REQUIRE(s2.get_symbol_set() == symbol_set{});
    REQUIRE(s1.begin()->first == pm_t(symbol_set{}));
    s1 = s2.begin()->second;
    REQUIRE(s1.get_symbol_set() == symbol_set{});
    REQUIRE(s1.begin()->second == 5);
    REQUIRE(s1.begin()->first == pm_t(symbol_set{}));

    s2 = s2_t{0};
    REQUIRE(s2.empty());
    REQUIRE(s2.get_symbol_set() == symbol_set{});

    s2 = s2_t{"3/4"};
    REQUIRE(s2.size() == 1u);
    REQUIRE(s2.get_symbol_set() == symbol_set{});
    REQUIRE(s1.begin()->first == pm_t(symbol_set{}));
    s1 = s2.begin()->second;
    REQUIRE(s1.get_symbol_set() == symbol_set{});
    REQUIRE(s1.begin()->second == rat_t{3, 4});
    REQUIRE(s1.begin()->first == pm_t(symbol_set{}));

    // Constructability from lower rank series.
    REQUIRE(std::is_constructible_v<s2_t, s1_t>);
    REQUIRE(std::is_constructible_v<s2_t, s1_t &>);
    REQUIRE(std::is_constructible_v<s2_t, const s1_t &>);

    s2 = s2_t{s1_t{5}};
    REQUIRE(s2.size() == 1u);
    REQUIRE(s2.get_symbol_set() == symbol_set{});
    REQUIRE(s1.begin()->first == pm_t(symbol_set{}));
    s1 = s2.begin()->second;
    REQUIRE(s1.get_symbol_set() == symbol_set{});
    REQUIRE(s1.begin()->second == 5);
    REQUIRE(s1.begin()->first == pm_t(symbol_set{}));

    s2 = s2_t{s1_t{0}};
    REQUIRE(s2.empty());
    REQUIRE(s2.get_symbol_set() == symbol_set{});

    s2 = s2_t{s1_t{"3/4"}};
    REQUIRE(s2.size() == 1u);
    REQUIRE(s2.get_symbol_set() == symbol_set{});
    REQUIRE(s1.begin()->first == pm_t(symbol_set{}));
    s1 = s2.begin()->second;
    REQUIRE(s1.get_symbol_set() == symbol_set{});
    REQUIRE(s1.begin()->second == rat_t{3, 4});
    REQUIRE(s1.begin()->first == pm_t(symbol_set{}));

#if defined(MPPP_WITH_MPFR)

    // Verify that move construction moves.
    real r{42};
    s1_real_t s1r{std::move(r)};
    REQUIRE(r._get_mpfr_t()->_mpfr_d == nullptr);

#endif

    // Constructability from equal rank series.
    REQUIRE(std::is_constructible_v<s1_t, s1_int_t>);
    REQUIRE(std::is_constructible_v<s1_t, s1_int_t &>);
    REQUIRE(std::is_constructible_v<s1_t, const s1_int_t &>);
    REQUIRE(!std::is_constructible_v<s1_t, series<pm_t, rat_t, int>>);

    s1 = s1_t{s1_int_t{5}};
    REQUIRE(s1.size() == 1u);
    REQUIRE(s1.get_symbol_set() == symbol_set{});
    REQUIRE(s1.begin()->second == 5);
    REQUIRE(s1.begin()->first == pm_t(symbol_set{}));

    s1_int_t s1_int{s1_t{"4/5"}};
    REQUIRE(s1_int.empty());

    for (auto s_idx : {0u, 1u, 2u, 3u, 4u}) {
        // Try with a more complex series and multiple segments.
        s1_int = s1_int_t{};
        s1_int.set_n_segments(s_idx);
        s1_int.set_symbol_set(symbol_set{"x", "y", "z"});
        s1_int.add_term(pm_t{1, 2, 3}, 1);
        s1_int.add_term(pm_t{-1, -2, -3}, -1);
        s1_int.add_term(pm_t{4, 5, 6}, 2);
        s1_int.add_term(pm_t{7, 8, 9}, -2);
        {
            s1_t s1a{s1_int};
            REQUIRE(s1a.size() == 4u);
            REQUIRE(s1a.get_s_size() == s_idx);
            for (const auto &p : s1a) {
                REQUIRE((abs(p.second) == 1 || abs(p.second) == 2));
            }

            s1_t s2a{std::move(s1_int)};
            REQUIRE(s2a.size() == 4u);
            REQUIRE(s2a.get_s_size() == s_idx);
            for (const auto &p : s2a) {
                REQUIRE((abs(p.second) == 1 || abs(p.second) == 2));
            }
        }

        // Verify construction of int series from double series
        // truncates and removes coefficients.
        s1_double_t s1_double;
        s1_double.set_n_segments(s_idx);
        s1_double.set_symbol_set(symbol_set{"x", "y", "z"});
        s1_double.add_term(pm_t{1, 2, 3}, .1);
        s1_double.add_term(pm_t{-1, -2, -3}, -.1);
        s1_double.add_term(pm_t{4, 5, 6}, .2);
        s1_double.add_term(pm_t{7, 8, 9}, -.2);
        REQUIRE(s1_int_t{s1_double}.empty());
        REQUIRE(s1_int_t{s1_double}.get_s_size() == s_idx);
    }

    // Construction from a series with higher rank.
    REQUIRE(std::is_constructible_v<s1_t, s2_t>);
    REQUIRE(std::is_constructible_v<s1_t, s2_t &>);
    REQUIRE(std::is_constructible_v<s1_t, const s2_t &>);

    REQUIRE(s1_t{s2_t{}}.empty());
    REQUIRE(s1_t{s2_t{0}}.empty());
    s1 = s1_t{s2_t{"4/5"}};
    REQUIRE(s1.size() == 1u);
    REQUIRE(s1.get_symbol_set() == symbol_set{});
    REQUIRE(s1.begin()->second == rat_t{4, 5});

    s2 = s2_t{};
    s2.set_symbol_set(symbol_set{"x", "y", "z"});
    s2.add_term(pm_t{1, 2, 3}, 1);
    s2.add_term(pm_t{4, 5, 6}, 1);

    OBAKE_REQUIRES_THROWS_CONTAINS(s1_t{s2}, std::invalid_argument, "which does not consist of a single coefficient");
}

TEST_CASE("series_generic_assignment")
{
    // Just a couple of simple tests, this is implemented
    // on top of the generic ctor.
    using pm_t = packed_monomial<int>;
    using s1_t = series<pm_t, rat_t, void>;
    using s1_int_t = series<pm_t, int_t, void>;
    using s2_t = series<pm_t, s1_t, void>;

    // Assignment from lower rank.
    s1_t s1;
    s1 = "3/4";
    REQUIRE(s1.size() == 1u);
    REQUIRE(s1.get_symbol_set() == symbol_set{});
    REQUIRE(s1.begin()->second == rat_t{3, 4});

    s1 = 45;
    REQUIRE(s1.size() == 1u);
    REQUIRE(s1.get_symbol_set() == symbol_set{});
    REQUIRE(s1.begin()->second == 45);

    s2_t s2;
    s2 = s1;
    REQUIRE(s2.size() == 1u);
    REQUIRE(s2.get_symbol_set() == symbol_set{});
    REQUIRE(s2.begin()->second.begin()->second == 45);

    // Assignment from equal rank.
    s1 = s1_int_t{-5};
    REQUIRE(s1.size() == 1u);
    REQUIRE(s1.get_symbol_set() == symbol_set{});
    REQUIRE(s1.begin()->second == -5);

    // Assignment from higher rank.
    REQUIRE(&(s1 = s2_t{-1}) == &s1);
    REQUIRE(s1.size() == 1u);
    REQUIRE(s1.get_symbol_set() == symbol_set{});
    REQUIRE(s1.begin()->second == -1);

    REQUIRE(!std::is_assignable_v<s1_t, void>);
    REQUIRE(!std::is_assignable_v<s1_t, series<pm_t, rat_t, int>>);
}

<<<<<<< HEAD
TEST_CASE("series_conversion_operator")
{
    using pm_t = packed_monomial<int>;
    using s1_t = series<pm_t, rat_t, void>;

    s1_t s1{"3/4"};
    REQUIRE(static_cast<rat_t>(s1) == rat_t{3, 4});
    REQUIRE(static_cast<double>(s1) == 3 / 4.);

    REQUIRE(static_cast<rat_t>(s1_t{}) == 0);
    REQUIRE(static_cast<int>(s1_t{}) == 0);

    s1 = s1_t{};
    s1.set_n_segments(1);
    s1.set_symbol_set(symbol_set{"x", "y", "z"});
    s1.add_term(pm_t{1, 2, 3}, 1);
    s1.add_term(pm_t{-1, -2, -3}, -1);
    s1.add_term(pm_t{4, 5, 6}, 2);
    s1.add_term(pm_t{7, 8, 9}, -2);
    OBAKE_REQUIRES_THROWS_CONTAINS((void)static_cast<rat_t>(s1), std::invalid_argument,
                                   "because the series does not consist of a single coefficient");

    // Bug: conversion would succeed in case a single
    // term with non-unitary key was present.
    s1 = s1_t{};
    s1.set_symbol_set(symbol_set{"x", "y", "z"});
    s1.add_term(pm_t{1, 2, 3}, 1);
    OBAKE_REQUIRES_THROWS_CONTAINS((void)static_cast<rat_t>(s1), std::invalid_argument,
                                   "because the series does not consist of a single coefficient");
}

=======
>>>>>>> 7ee89d5d
TEST_CASE("series_swap")
{
    using pm_t = packed_monomial<int>;
    using s1_t = series<pm_t, rat_t, void>;

    REQUIRE(std::is_nothrow_swappable_v<s1_t>);

    s1_t s0{"3/4"};

    s1_t s1;
    s1.set_n_segments(1);
    s1.set_symbol_set(symbol_set{"x", "y", "z"});
    s1.add_term(pm_t{1, 2, 3}, 1);
    s1.add_term(pm_t{-1, -2, -3}, -1);
    s1.add_term(pm_t{4, 5, 6}, 2);
    s1.add_term(pm_t{7, 8, 9}, -2);

    using std::swap;
    swap(s0, s1);

    REQUIRE(s1.size() == 1u);
    REQUIRE(s1.get_symbol_set() == symbol_set{});
    REQUIRE(s1._get_s_table().size() == 1u);
    REQUIRE(s1.get_s_size() == 0u);

    REQUIRE(s0.size() == 4u);
    REQUIRE(s0.get_symbol_set() == symbol_set{"x", "y", "z"});
    REQUIRE(s0._get_s_table().size() == 2u);
    REQUIRE(s0.get_s_size() == 1u);
    for (const auto &p : s0) {
        REQUIRE((abs(p.second) == 1 || abs(p.second) == 2));
    }
}

TEST_CASE("series_is_single_cf")
{
    using pm_t = packed_monomial<int>;
    using s1_t = series<pm_t, rat_t, void>;

    REQUIRE(s1_t{}.is_single_cf());
    REQUIRE(s1_t{42}.is_single_cf());

    s1_t s1;
    s1.set_n_segments(1);
    s1.set_symbol_set(symbol_set{"x", "y", "z"});
    s1.add_term(pm_t{1, 2, 3}, 1);
    s1.add_term(pm_t{-1, -2, -3}, -1);
    s1.add_term(pm_t{4, 5, 6}, 2);
    s1.add_term(pm_t{7, 8, 9}, -2);
    REQUIRE(!s1.is_single_cf());
}

TEST_CASE("series_iterators")
{
    using pm_t = packed_monomial<int>;
    using s1_t = series<pm_t, rat_t, void>;
    using it_t = decltype(std::declval<s1_t &>().begin());
    using cit_t = decltype(std::declval<s1_t &>().cbegin());
    using const_it_t = decltype(std::declval<const s1_t &>().begin());

    REQUIRE(std::is_same_v<cit_t, const_it_t>);

    // Check value-inited iterators compare equal.
    REQUIRE(it_t{} == it_t{});
    REQUIRE(it_t{it_t{}} == it_t{});
    REQUIRE(cit_t{} == cit_t{});
    REQUIRE(cit_t{cit_t{}} == cit_t{});
    it_t it1{};
    cit_t cit1{};
    REQUIRE(it_t(it1) == it_t{});
    REQUIRE(cit_t(cit1) == cit_t{});

    // Require we can construct a const iterator from a mutable one.
    REQUIRE(cit_t(it_t{}) == cit_t{});
    // Require we can assign a mutable iterator to a const one.
    cit_t cit2{};
    cit2 = it1;
    REQUIRE(cit2 == it1);

    {
        // Swap tests.
        using std::swap;
        REQUIRE(std::is_nothrow_swappable_v<it_t>);
        REQUIRE(std::is_nothrow_swappable_v<cit_t>);

        s1_t s1{"4/5"};

        auto b = s1.begin();
        auto e = s1.end();
        swap(b, e);
        REQUIRE(b == s1.end());
        REQUIRE(e == s1.begin());

        auto cb = s1.cbegin();
        auto ce = s1.cend();
        swap(cb, ce);
        REQUIRE(cb == s1.cend());
        REQUIRE(ce == s1.cbegin());
    }

    {
        // Cross comparisons between const and mutable variants.
        s1_t s1{"4/5"};

        REQUIRE(s1.begin() == s1.cbegin());
        REQUIRE(s1.end() == s1.cend());
    }

    s1_t s1;
    REQUIRE(s1.begin() == s1.end());
    REQUIRE(s1.cbegin() == s1.cend());
    REQUIRE(s1.begin() == s1.cend());
    REQUIRE(s1.begin() == s1.cend());

    s1 = s1_t{"3/4"};
    REQUIRE(s1.begin() != s1.end());
    REQUIRE(s1.cbegin() != s1.cend());
    REQUIRE(s1.begin() != s1.cend());
    REQUIRE(s1.begin() != s1.cend());

    // A test with a segmented series.
    s1 = s1_t{};
    s1.set_n_segments(2);
    s1.set_symbol_set(symbol_set{"x", "y", "z"});
    s1.add_term(pm_t{1, 2, 3}, 1);
    s1.add_term(pm_t{-1, -2, -3}, -1);
    s1.add_term(pm_t{4, 5, 6}, 2);
    s1.add_term(pm_t{7, 8, 9}, -2);

    REQUIRE(s1.begin() != s1.end());
    REQUIRE(s1.cbegin() != s1.cend());
    REQUIRE(s1.begin() != s1.cend());
    REQUIRE(s1.begin() != s1.cend());

    for (auto &p : s1) {
        REQUIRE((abs(p.second) == 1 || abs(p.second) == 2));
    }

    for (auto &p : static_cast<const s1_t &>(s1)) {
        REQUIRE((abs(p.second) == 1 || abs(p.second) == 2));
    }

    // Check the type yielded by dereferencing the iterators.
    REQUIRE(std::is_same_v<const std::pair<const pm_t, rat_t> &, decltype(*(static_cast<const s1_t &>(s1).begin()))>);
    REQUIRE(std::is_same_v<const std::pair<const pm_t, rat_t> &, decltype(*(s1.cbegin()))>);
    REQUIRE(std::is_same_v<std::pair<const pm_t, rat_t> &, decltype(*(s1.begin()))>);

    // Check that they are input iterators.
    REQUIRE(is_input_iterator_v<s1_t::iterator>);
    REQUIRE(is_input_iterator_v<s1_t::const_iterator>);
    REQUIRE(is_forward_iterator_v<s1_t::iterator>);
    REQUIRE(is_mutable_forward_iterator_v<s1_t::iterator>);
    REQUIRE(is_forward_iterator_v<s1_t::const_iterator>);
}<|MERGE_RESOLUTION|>--- conflicted
+++ resolved
@@ -1289,40 +1289,6 @@
     REQUIRE(!std::is_assignable_v<s1_t, series<pm_t, rat_t, int>>);
 }
 
-<<<<<<< HEAD
-TEST_CASE("series_conversion_operator")
-{
-    using pm_t = packed_monomial<int>;
-    using s1_t = series<pm_t, rat_t, void>;
-
-    s1_t s1{"3/4"};
-    REQUIRE(static_cast<rat_t>(s1) == rat_t{3, 4});
-    REQUIRE(static_cast<double>(s1) == 3 / 4.);
-
-    REQUIRE(static_cast<rat_t>(s1_t{}) == 0);
-    REQUIRE(static_cast<int>(s1_t{}) == 0);
-
-    s1 = s1_t{};
-    s1.set_n_segments(1);
-    s1.set_symbol_set(symbol_set{"x", "y", "z"});
-    s1.add_term(pm_t{1, 2, 3}, 1);
-    s1.add_term(pm_t{-1, -2, -3}, -1);
-    s1.add_term(pm_t{4, 5, 6}, 2);
-    s1.add_term(pm_t{7, 8, 9}, -2);
-    OBAKE_REQUIRES_THROWS_CONTAINS((void)static_cast<rat_t>(s1), std::invalid_argument,
-                                   "because the series does not consist of a single coefficient");
-
-    // Bug: conversion would succeed in case a single
-    // term with non-unitary key was present.
-    s1 = s1_t{};
-    s1.set_symbol_set(symbol_set{"x", "y", "z"});
-    s1.add_term(pm_t{1, 2, 3}, 1);
-    OBAKE_REQUIRES_THROWS_CONTAINS((void)static_cast<rat_t>(s1), std::invalid_argument,
-                                   "because the series does not consist of a single coefficient");
-}
-
-=======
->>>>>>> 7ee89d5d
 TEST_CASE("series_swap")
 {
     using pm_t = packed_monomial<int>;
