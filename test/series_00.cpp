--- conflicted
+++ resolved
@@ -1474,10 +1474,7 @@
     // Check that they are input iterators.
     REQUIRE(is_input_iterator_v<s1_t::iterator>);
     REQUIRE(is_input_iterator_v<s1_t::const_iterator>);
-<<<<<<< HEAD
-=======
     REQUIRE(is_forward_iterator_v<s1_t::iterator>);
     REQUIRE(is_mutable_forward_iterator_v<s1_t::iterator>);
     REQUIRE(is_forward_iterator_v<s1_t::const_iterator>);
->>>>>>> a337aa42
 }